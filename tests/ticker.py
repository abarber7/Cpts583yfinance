"""
Tests for Ticker

To run all tests in suite from commandline:
   python -m unittest tests.ticker

Specific test class:
   python -m unittest tests.ticker.TestTicker

"""
import pandas as pd
import numpy as np

from .context import yfinance as yf
from .context import session_gbl

import unittest
import requests_cache


class TestTicker(unittest.TestCase):
    session = None

    @classmethod
    def setUpClass(cls):
        cls.session = session_gbl

        cls.proxy = None

    @classmethod
    def tearDownClass(cls):
        if cls.session is not None:
            cls.session.close()

    def test_getTz(self):
        tkrs = ["IMP.JO", "BHG.JO", "SSW.JO", "BP.L", "INTC"]
        for tkr in tkrs:
            # First step: remove ticker from tz-cache
            yf.utils.get_tz_cache().store(tkr, None)

            # Test:
            dat = yf.Ticker(tkr, session=self.session)
<<<<<<< HEAD
            tz = dat._get_ticker_tz(proxy=None, timeout=None, debug_mode=False, raise_errors=False)
=======
            tz = dat._get_ticker_tz(proxy=None, timeout=None)
>>>>>>> b286797e

            self.assertIsNotNone(tz)

    def test_badTicker(self):
        # Check yfinance doesn't die when ticker delisted

        tkr = "DJI"  # typo of "^DJI"
        dat = yf.Ticker(tkr, session=self.session)

        dat.history(period="1wk")
        dat.history(start="2022-01-01")
        dat.history(start="2022-01-01", end="2022-03-01")
        yf.download([tkr], period="1wk", threads=False, ignore_tz=False)
        yf.download([tkr], period="1wk", threads=True, ignore_tz=False)
        yf.download([tkr], period="1wk", threads=False, ignore_tz=True)
        yf.download([tkr], period="1wk", threads=True, ignore_tz=True)

        for k in dat.fast_info:
            dat.fast_info[k]

        dat.isin
        dat.major_holders
        dat.institutional_holders
        dat.mutualfund_holders
        dat.dividends
        dat.splits
        dat.actions
        dat.get_shares_full()
        dat.options
        dat.news
        dat.earnings_dates

        dat.income_stmt
        dat.quarterly_income_stmt
        dat.balance_sheet
        dat.quarterly_balance_sheet
        dat.cashflow
        dat.quarterly_cashflow

        # These haven't been ported Yahoo API
        # dat.shares
        # dat.info
        # dat.calendar
        # dat.recommendations
        # dat.earnings
        # dat.quarterly_earnings
        # dat.recommendations_summary
        # dat.analyst_price_target
        # dat.revenue_forecasts
        # dat.sustainability
        # dat.earnings_trend
        # dat.earnings_forecasts

    def test_goodTicker(self):
        # that yfinance works when full api is called on same instance of ticker

        tkrs = ["IBM"]
        tkrs.append("QCSTIX")  # weird ticker, no price history but has previous close
        for tkr in tkrs:
            dat = yf.Ticker(tkr, session=self.session)

            dat.history(period="1wk")
            dat.history(start="2022-01-01")
            dat.history(start="2022-01-01", end="2022-03-01")
            yf.download([tkr], period="1wk", threads=False, ignore_tz=False)
            yf.download([tkr], period="1wk", threads=True, ignore_tz=False)
            yf.download([tkr], period="1wk", threads=False, ignore_tz=True)
            yf.download([tkr], period="1wk", threads=True, ignore_tz=True)

            for k in dat.fast_info:
                dat.fast_info[k]

            dat.isin
            dat.major_holders
            dat.institutional_holders
            dat.mutualfund_holders
            dat.dividends
            dat.splits
            dat.actions
            dat.get_shares_full()
            dat.options
            dat.news
            dat.earnings_dates

            dat.income_stmt
            dat.quarterly_income_stmt
            dat.balance_sheet
            dat.quarterly_balance_sheet
            dat.cashflow
            dat.quarterly_cashflow

            # These require decryption which is broken:
            # dat.shares
            # dat.info
            # dat.calendar
            # dat.recommendations
            # dat.earnings
            # dat.quarterly_earnings
            # dat.recommendations_summary
            # dat.analyst_price_target
            # dat.revenue_forecasts
            # dat.sustainability
            # dat.earnings_trend
            # dat.earnings_forecasts

    def test_goodTicker_withProxy(self):
        # that yfinance works when full api is called on same instance of ticker

        tkr = "IBM"
        dat = yf.Ticker(tkr, session=self.session)

        dat._fetch_ticker_tz(proxy=self.proxy, timeout=5, debug_mode=False, raise_errors=False)
        dat._get_ticker_tz(proxy=self.proxy, timeout=5, debug_mode=False, raise_errors=False)
        dat.history(period="1wk", proxy=self.proxy)

        v = dat.stats(proxy=self.proxy)
        self.assertIsNotNone(v)
        self.assertTrue(len(v) > 0)

        v = dat.get_recommendations(proxy=self.proxy)
        self.assertIsNotNone(v)
        self.assertFalse(v.empty)

        v = dat.get_calendar(proxy=self.proxy)
        self.assertIsNotNone(v)
        self.assertFalse(v.empty)

        v = dat.get_major_holders(proxy=self.proxy)
        self.assertIsNotNone(v)
        self.assertFalse(v.empty)

        v = dat.get_institutional_holders(proxy=self.proxy)
        self.assertIsNotNone(v)
        self.assertFalse(v.empty)

        v = dat.get_mutualfund_holders(proxy=self.proxy)
        self.assertIsNotNone(v)
        self.assertFalse(v.empty)

        v = dat.get_info(proxy=self.proxy)
        self.assertIsNotNone(v)
        self.assertTrue(len(v) > 0)

        v = dat.get_sustainability(proxy=self.proxy)
        self.assertIsNotNone(v)
        self.assertFalse(v.empty)

        v = dat.get_recommendations_summary(proxy=self.proxy)
        self.assertIsNotNone(v)
        self.assertFalse(v.empty)

        v = dat.get_analyst_price_target(proxy=self.proxy)
        self.assertIsNotNone(v)
        self.assertFalse(v.empty)

        v = dat.get_rev_forecast(proxy=self.proxy)
        self.assertIsNotNone(v)
        self.assertFalse(v.empty)

        v = dat.get_earnings_forecast(proxy=self.proxy)
        self.assertIsNotNone(v)
        self.assertFalse(v.empty)

        v = dat.get_trend_details(proxy=self.proxy)
        self.assertIsNotNone(v)
        self.assertFalse(v.empty)

        v = dat.get_earnings_trend(proxy=self.proxy)
        self.assertIsNotNone(v)
        self.assertFalse(v.empty)

        v = dat.get_earnings(proxy=self.proxy)
        self.assertIsNotNone(v)
        self.assertFalse(v.empty)

        v = dat.get_income_stmt(proxy=self.proxy)
        self.assertIsNotNone(v)
        self.assertFalse(v.empty)

        v = dat.get_incomestmt(proxy=self.proxy)
        self.assertIsNotNone(v)
        self.assertFalse(v.empty)

        v = dat.get_financials(proxy=self.proxy)
        self.assertIsNotNone(v)
        self.assertFalse(v.empty)

        v = dat.get_balance_sheet(proxy=self.proxy)
        self.assertIsNotNone(v)
        self.assertFalse(v.empty)

        v = dat.get_balancesheet(proxy=self.proxy)
        self.assertIsNotNone(v)
        self.assertFalse(v.empty)

        v = dat.get_cash_flow(proxy=self.proxy)
        self.assertIsNotNone(v)
        self.assertFalse(v.empty)

        v = dat.get_cashflow(proxy=self.proxy)
        self.assertIsNotNone(v)
        self.assertFalse(v.empty)

        v = dat.get_shares(proxy=self.proxy)
        self.assertIsNotNone(v)
        self.assertFalse(v.empty)

        v = dat.get_shares_full(proxy=self.proxy)
        self.assertIsNotNone(v)
        self.assertFalse(v.empty)

        v = dat.get_isin(proxy=self.proxy)
        self.assertIsNotNone(v)
        self.assertTrue(v != "")

        v = dat.get_news(proxy=self.proxy)
        self.assertIsNotNone(v)
        self.assertTrue(len(v) > 0)

        v = dat.get_earnings_dates(proxy=self.proxy)
        self.assertIsNotNone(v)
        self.assertFalse(v.empty)

        # TODO: enable after merge
        # dat.get_history_metadata(proxy=self.proxy)
        # self.assertIsNotNone(v)
        # self.assertTrue(len(v) > 0)


class TestTickerHistory(unittest.TestCase):
    session = None

    @classmethod
    def setUpClass(cls):
        cls.session = session_gbl

    @classmethod
    def tearDownClass(cls):
        if cls.session is not None:
            cls.session.close()

    def setUp(self):
        # use a ticker that has dividends
        self.symbol = "IBM"
        self.ticker = yf.Ticker(self.symbol, session=self.session)

        self.symbols = ["AMZN", "MSFT", "NVDA"]

    def tearDown(self):
        self.ticker = None

    def test_history(self):
        md = self.ticker.history_metadata
        self.assertIn("IBM", md.values(), "metadata missing")
        data = self.ticker.history("1y")
        self.assertIsInstance(data, pd.DataFrame, "data has wrong type")
        self.assertFalse(data.empty, "data is empty")

    def test_download(self):
        for t in [False, True]:
            for i in [False, True]:
                data = yf.download(self.symbols, threads=t, ignore_tz=i)
                self.assertIsInstance(data, pd.DataFrame, "data has wrong type")
                self.assertFalse(data.empty, "data is empty")

    def test_no_expensive_calls_introduced(self):
        """
        Make sure calling history to get price data has not introduced more calls to yahoo than absolutely necessary.
        As doing other type of scraping calls than "query2.finance.yahoo.com/v8/finance/chart" to yahoo website
        will quickly trigger spam-block when doing bulk download of history data.
        """
        session = requests_cache.CachedSession(backend='memory')
        ticker = yf.Ticker("GOOGL", session=session)
        ticker.history("1y")
        actual_urls_called = tuple([r.url for r in session.cache.filter()])
        session.close()
        expected_urls = (
            'https://query2.finance.yahoo.com/v8/finance/chart/GOOGL?events=div,splits,capitalGains&includePrePost=False&interval=1d&range=1y',
        )
        self.assertEqual(expected_urls, actual_urls_called, "Different than expected url used to fetch history.")

    def test_dividends(self):
        data = self.ticker.dividends
        self.assertIsInstance(data, pd.Series, "data has wrong type")
        self.assertFalse(data.empty, "data is empty")

    def test_splits(self):
        data = self.ticker.splits
        self.assertIsInstance(data, pd.Series, "data has wrong type")
        # self.assertFalse(data.empty, "data is empty")

    def test_actions(self):
        data = self.ticker.actions
        self.assertIsInstance(data, pd.DataFrame, "data has wrong type")
        self.assertFalse(data.empty, "data is empty")


# Below will fail because not ported to Yahoo API
# class TestTickerEarnings(unittest.TestCase):
#     session = None

#     @classmethod
#     def setUpClass(cls):
#         cls.session = session_gbl

#     @classmethod
#     def tearDownClass(cls):
#         if cls.session is not None:
#             cls.session.close()

#     def setUp(self):
#         self.ticker = yf.Ticker("GOOGL", session=self.session)

#     def tearDown(self):
#         self.ticker = None

#     def test_earnings(self):
#         data = self.ticker.earnings
#         self.assertIsInstance(data, pd.DataFrame, "data has wrong type")
#         self.assertFalse(data.empty, "data is empty")

#         data_cached = self.ticker.earnings
#         self.assertIs(data, data_cached, "data not cached")

#     def test_quarterly_earnings(self):
#         data = self.ticker.quarterly_earnings
#         self.assertIsInstance(data, pd.DataFrame, "data has wrong type")
#         self.assertFalse(data.empty, "data is empty")

#         data_cached = self.ticker.quarterly_earnings
#         self.assertIs(data, data_cached, "data not cached")

#     def test_earnings_forecasts(self):
#         data = self.ticker.earnings_forecasts
#         self.assertIsInstance(data, pd.DataFrame, "data has wrong type")
#         self.assertFalse(data.empty, "data is empty")

#         data_cached = self.ticker.earnings_forecasts
#         self.assertIs(data, data_cached, "data not cached")

#     def test_earnings_dates(self):
#         data = self.ticker.earnings_dates
#         self.assertIsInstance(data, pd.DataFrame, "data has wrong type")
#         self.assertFalse(data.empty, "data is empty")

#         data_cached = self.ticker.earnings_dates
#         self.assertIs(data, data_cached, "data not cached")

#     def test_earnings_trend(self):
#         data = self.ticker.earnings_trend
#         self.assertIsInstance(data, pd.DataFrame, "data has wrong type")
#         self.assertFalse(data.empty, "data is empty")

#         data_cached = self.ticker.earnings_trend
#         self.assertIs(data, data_cached, "data not cached")

#     def test_earnings_dates_with_limit(self):
#         # use ticker with lots of historic earnings
#         ticker = yf.Ticker("IBM")
#         limit = 110
#         data = ticker.get_earnings_dates(limit=limit)
#         self.assertIsInstance(data, pd.DataFrame, "data has wrong type")
#         self.assertFalse(data.empty, "data is empty")
#         self.assertEqual(len(data), limit, "Wrong number or rows")

#         data_cached = ticker.get_earnings_dates(limit=limit)
#         self.assertIs(data, data_cached, "data not cached")


class TestTickerHolders(unittest.TestCase):
    session = None

    @classmethod
    def setUpClass(cls):
        cls.session = session_gbl

    @classmethod
    def tearDownClass(cls):
        if cls.session is not None:
            cls.session.close()

    def setUp(self):
        self.ticker = yf.Ticker("GOOGL", session=self.session)

    def tearDown(self):
        self.ticker = None

    def test_major_holders(self):
        data = self.ticker.major_holders
        self.assertIsInstance(data, pd.DataFrame, "data has wrong type")
        self.assertFalse(data.empty, "data is empty")

        data_cached = self.ticker.major_holders
        self.assertIs(data, data_cached, "data not cached")

    def test_institutional_holders(self):
        data = self.ticker.institutional_holders
        self.assertIsInstance(data, pd.DataFrame, "data has wrong type")
        self.assertFalse(data.empty, "data is empty")

        data_cached = self.ticker.institutional_holders
        self.assertIs(data, data_cached, "data not cached")

    def test_mutualfund_holders(self):
        data = self.ticker.mutualfund_holders
        self.assertIsInstance(data, pd.DataFrame, "data has wrong type")
        self.assertFalse(data.empty, "data is empty")

        data_cached = self.ticker.mutualfund_holders
        self.assertIs(data, data_cached, "data not cached")


class TestTickerMiscFinancials(unittest.TestCase):
    session = None

    @classmethod
    def setUpClass(cls):
        cls.session = session_gbl

    @classmethod
    def tearDownClass(cls):
        if cls.session is not None:
            cls.session.close()

    def setUp(self):
        self.ticker = yf.Ticker("GOOGL", session=self.session)
        
        # For ticker 'BSE.AX' (and others), Yahoo not returning 
        # full quarterly financials (usually cash-flow) with all entries, 
        # instead returns a smaller version in different data store.
        self.ticker_old_fmt = yf.Ticker("BSE.AX", session=self.session)

    def tearDown(self):
        self.ticker = None

    def test_isin(self):
        data = self.ticker.isin
        self.assertIsInstance(data, str, "data has wrong type")
        self.assertEqual("ARDEUT116159", data, "data is empty")

        data_cached = self.ticker.isin
        self.assertIs(data, data_cached, "data not cached")

    def test_options(self):
        data = self.ticker.options
        self.assertIsInstance(data, tuple, "data has wrong type")
        self.assertTrue(len(data) > 1, "data is empty")

    def test_shares_full(self):
        data = self.ticker.get_shares_full()
        self.assertIsInstance(data, pd.Series, "data has wrong type")
        self.assertFalse(data.empty, "data is empty")

    def test_income_statement(self):
        expected_keys = ["Total Revenue", "Basic EPS"]
        expected_periods_days = 365

        # Test contents of table
        data = self.ticker.get_income_stmt(pretty=True)
        self.assertIsInstance(data, pd.DataFrame, "data has wrong type")
        self.assertFalse(data.empty, "data is empty")
        for k in expected_keys:
            self.assertIn(k, data.index, "Did not find expected row in index")
        period = abs((data.columns[0]-data.columns[1]).days)
        self.assertLess(abs(period-expected_periods_days), 20, "Not returning annual financials")

        # Test property defaults
        data2 = self.ticker.income_stmt
        self.assertTrue(data.equals(data2), "property not defaulting to 'pretty=True'")

        # Test pretty=False
        expected_keys = [k.replace(' ', '') for k in expected_keys]
        data = self.ticker.get_income_stmt(pretty=False)
        self.assertIsInstance(data, pd.DataFrame, "data has wrong type")
        self.assertFalse(data.empty, "data is empty")
        for k in expected_keys:
            self.assertIn(k, data.index, "Did not find expected row in index")

        # Test to_dict
        data = self.ticker.get_income_stmt(as_dict=True)
        self.assertIsInstance(data, dict, "data has wrong type")

    def test_quarterly_income_statement(self):
        expected_keys = ["Total Revenue", "Basic EPS"]
        expected_periods_days = 365//4

        # Test contents of table
        data = self.ticker.get_income_stmt(pretty=True, freq="quarterly")
        self.assertIsInstance(data, pd.DataFrame, "data has wrong type")
        self.assertFalse(data.empty, "data is empty")
        for k in expected_keys:
            self.assertIn(k, data.index, "Did not find expected row in index")
        period = abs((data.columns[0]-data.columns[1]).days)
        self.assertLess(abs(period-expected_periods_days), 20, "Not returning quarterly financials")

        # Test property defaults
        data2 = self.ticker.quarterly_income_stmt
        self.assertTrue(data.equals(data2), "property not defaulting to 'pretty=True'")

        # Test pretty=False
        expected_keys = [k.replace(' ', '') for k in expected_keys]
        data = self.ticker.get_income_stmt(pretty=False, freq="quarterly")
        self.assertIsInstance(data, pd.DataFrame, "data has wrong type")
        self.assertFalse(data.empty, "data is empty")
        for k in expected_keys:
            self.assertIn(k, data.index, "Did not find expected row in index")

        # Test to_dict
        data = self.ticker.get_income_stmt(as_dict=True)
        self.assertIsInstance(data, dict, "data has wrong type")

    def test_balance_sheet(self):
        expected_keys = ["Total Assets", "Net PPE"]
        expected_periods_days = 365

        # Test contents of table
        data = self.ticker.get_balance_sheet(pretty=True)
        self.assertIsInstance(data, pd.DataFrame, "data has wrong type")
        self.assertFalse(data.empty, "data is empty")
        for k in expected_keys:
            self.assertIn(k, data.index, "Did not find expected row in index")
        period = abs((data.columns[0]-data.columns[1]).days)
        self.assertLess(abs(period-expected_periods_days), 20, "Not returning annual financials")

        # Test property defaults
        data2 = self.ticker.balance_sheet
        self.assertTrue(data.equals(data2), "property not defaulting to 'pretty=True'")

        # Test pretty=False
        expected_keys = [k.replace(' ', '') for k in expected_keys]
        data = self.ticker.get_balance_sheet(pretty=False)
        self.assertIsInstance(data, pd.DataFrame, "data has wrong type")
        self.assertFalse(data.empty, "data is empty")
        for k in expected_keys:
            self.assertIn(k, data.index, "Did not find expected row in index")

        # Test to_dict
        data = self.ticker.get_balance_sheet(as_dict=True)
        self.assertIsInstance(data, dict, "data has wrong type")

    def test_quarterly_balance_sheet(self):
        expected_keys = ["Total Assets", "Net PPE"]
        expected_periods_days = 365//4

        # Test contents of table
        data = self.ticker.get_balance_sheet(pretty=True, freq="quarterly")
        self.assertIsInstance(data, pd.DataFrame, "data has wrong type")
        self.assertFalse(data.empty, "data is empty")
        for k in expected_keys:
            self.assertIn(k, data.index, "Did not find expected row in index")
        period = abs((data.columns[0]-data.columns[1]).days)
        self.assertLess(abs(period-expected_periods_days), 20, "Not returning quarterly financials")

        # Test property defaults
        data2 = self.ticker.quarterly_balance_sheet
        self.assertTrue(data.equals(data2), "property not defaulting to 'pretty=True'")

        # Test pretty=False
        expected_keys = [k.replace(' ', '') for k in expected_keys]
        data = self.ticker.get_balance_sheet(pretty=False, freq="quarterly")
        self.assertIsInstance(data, pd.DataFrame, "data has wrong type")
        self.assertFalse(data.empty, "data is empty")
        for k in expected_keys:
            self.assertIn(k, data.index, "Did not find expected row in index")

        # Test to_dict
        data = self.ticker.get_balance_sheet(as_dict=True, freq="quarterly")
        self.assertIsInstance(data, dict, "data has wrong type")

    def test_cash_flow(self):
        expected_keys = ["Operating Cash Flow", "Net PPE Purchase And Sale"]
        expected_periods_days = 365

        # Test contents of table
        data = self.ticker.get_cashflow(pretty=True)
        self.assertIsInstance(data, pd.DataFrame, "data has wrong type")
        self.assertFalse(data.empty, "data is empty")
        for k in expected_keys:
            self.assertIn(k, data.index, "Did not find expected row in index")
        period = abs((data.columns[0]-data.columns[1]).days)
        self.assertLess(abs(period-expected_periods_days), 20, "Not returning annual financials")

        # Test property defaults
        data2 = self.ticker.cashflow
        self.assertTrue(data.equals(data2), "property not defaulting to 'pretty=True'")

        # Test pretty=False
        expected_keys = [k.replace(' ', '') for k in expected_keys]
        data = self.ticker.get_cashflow(pretty=False)
        self.assertIsInstance(data, pd.DataFrame, "data has wrong type")
        self.assertFalse(data.empty, "data is empty")
        for k in expected_keys:
            self.assertIn(k, data.index, "Did not find expected row in index")

        # Test to_dict
        data = self.ticker.get_cashflow(as_dict=True)
        self.assertIsInstance(data, dict, "data has wrong type")

    def test_quarterly_cash_flow(self):
        expected_keys = ["Operating Cash Flow", "Net PPE Purchase And Sale"]
        expected_periods_days = 365//4

        # Test contents of table
        data = self.ticker.get_cashflow(pretty=True, freq="quarterly")
        self.assertIsInstance(data, pd.DataFrame, "data has wrong type")
        self.assertFalse(data.empty, "data is empty")
        for k in expected_keys:
            self.assertIn(k, data.index, "Did not find expected row in index")
        period = abs((data.columns[0]-data.columns[1]).days)
        self.assertLess(abs(period-expected_periods_days), 20, "Not returning quarterly financials")

        # Test property defaults
        data2 = self.ticker.quarterly_cashflow
        self.assertTrue(data.equals(data2), "property not defaulting to 'pretty=True'")

        # Test pretty=False
        expected_keys = [k.replace(' ', '') for k in expected_keys]
        data = self.ticker.get_cashflow(pretty=False, freq="quarterly")
        self.assertIsInstance(data, pd.DataFrame, "data has wrong type")
        self.assertFalse(data.empty, "data is empty")
        for k in expected_keys:
            self.assertIn(k, data.index, "Did not find expected row in index")

        # Test to_dict
        data = self.ticker.get_cashflow(as_dict=True)
        self.assertIsInstance(data, dict, "data has wrong type")

    def test_income_alt_names(self):
        i1 = self.ticker.income_stmt
        i2 = self.ticker.incomestmt
        self.assertTrue(i1.equals(i2))
        i3 = self.ticker.financials
        self.assertTrue(i1.equals(i3))

        i1 = self.ticker.get_income_stmt()
        i2 = self.ticker.get_incomestmt()
        self.assertTrue(i1.equals(i2))
        i3 = self.ticker.get_financials()
        self.assertTrue(i1.equals(i3))

        i1 = self.ticker.quarterly_income_stmt
        i2 = self.ticker.quarterly_incomestmt
        self.assertTrue(i1.equals(i2))
        i3 = self.ticker.quarterly_financials
        self.assertTrue(i1.equals(i3))

        i1 = self.ticker.get_income_stmt(freq="quarterly")
        i2 = self.ticker.get_incomestmt(freq="quarterly")
        self.assertTrue(i1.equals(i2))
        i3 = self.ticker.get_financials(freq="quarterly")
        self.assertTrue(i1.equals(i3))

    def test_balance_sheet_alt_names(self):
        i1 = self.ticker.balance_sheet
        i2 = self.ticker.balancesheet
        self.assertTrue(i1.equals(i2))

        i1 = self.ticker.get_balance_sheet()
        i2 = self.ticker.get_balancesheet()
        self.assertTrue(i1.equals(i2))

        i1 = self.ticker.quarterly_balance_sheet
        i2 = self.ticker.quarterly_balancesheet
        self.assertTrue(i1.equals(i2))

        i1 = self.ticker.get_balance_sheet(freq="quarterly")
        i2 = self.ticker.get_balancesheet(freq="quarterly")
        self.assertTrue(i1.equals(i2))

    def test_cash_flow_alt_names(self):
        i1 = self.ticker.cash_flow
        i2 = self.ticker.cashflow
        self.assertTrue(i1.equals(i2))

        i1 = self.ticker.get_cash_flow()
        i2 = self.ticker.get_cashflow()
        self.assertTrue(i1.equals(i2))

        i1 = self.ticker.quarterly_cash_flow
        i2 = self.ticker.quarterly_cashflow
        self.assertTrue(i1.equals(i2))

        i1 = self.ticker.get_cash_flow(freq="quarterly")
        i2 = self.ticker.get_cashflow(freq="quarterly")
        self.assertTrue(i1.equals(i2))

    def test_bad_freq_value_raises_exception(self):
        self.assertRaises(ValueError, lambda: self.ticker.get_cashflow(freq="badarg"))

    # Below will fail because not ported to Yahoo API

    # def test_sustainability(self):
    #     data = self.ticker.sustainability
    #     self.assertIsInstance(data, pd.DataFrame, "data has wrong type")
    #     self.assertFalse(data.empty, "data is empty")

    #     data_cached = self.ticker.sustainability
    #     self.assertIs(data, data_cached, "data not cached")

    # def test_recommendations(self):
    #     data = self.ticker.recommendations
    #     self.assertIsInstance(data, pd.DataFrame, "data has wrong type")
    #     self.assertFalse(data.empty, "data is empty")

    #     data_cached = self.ticker.recommendations
    #     self.assertIs(data, data_cached, "data not cached")

    # def test_recommendations_summary(self):
    #     data = self.ticker.recommendations_summary
    #     self.assertIsInstance(data, pd.DataFrame, "data has wrong type")
    #     self.assertFalse(data.empty, "data is empty")

    #     data_cached = self.ticker.recommendations_summary
    #     self.assertIs(data, data_cached, "data not cached")

    # def test_analyst_price_target(self):
    #     data = self.ticker.analyst_price_target
    #     self.assertIsInstance(data, pd.DataFrame, "data has wrong type")
    #     self.assertFalse(data.empty, "data is empty")

    #     data_cached = self.ticker.analyst_price_target
    #     self.assertIs(data, data_cached, "data not cached")

    # def test_revenue_forecasts(self):
    #     data = self.ticker.revenue_forecasts
    #     self.assertIsInstance(data, pd.DataFrame, "data has wrong type")
    #     self.assertFalse(data.empty, "data is empty")

    #     data_cached = self.ticker.revenue_forecasts
    #     self.assertIs(data, data_cached, "data not cached")

    # def test_calendar(self):
    #     data = self.ticker.calendar
    #     self.assertIsInstance(data, pd.DataFrame, "data has wrong type")
    #     self.assertFalse(data.empty, "data is empty")

    #     data_cached = self.ticker.calendar
    #     self.assertIs(data, data_cached, "data not cached")

    # def test_shares(self):
    #     data = self.ticker.shares
    #     self.assertIsInstance(data, pd.DataFrame, "data has wrong type")
    #     self.assertFalse(data.empty, "data is empty")


class TestTickerInfo(unittest.TestCase):
    session = None

    @classmethod
    def setUpClass(cls):
        cls.session = session_gbl

    @classmethod
    def tearDownClass(cls):
        if cls.session is not None:
            cls.session.close()

    def setUp(self):
        self.symbols = []
        self.symbols += ["ESLT.TA", "BP.L", "GOOGL"]
        self.symbols.append("QCSTIX")  # good for testing, doesn't trade
        self.symbols += ["BTC-USD", "IWO", "VFINX", "^GSPC"]
        self.symbols += ["SOKE.IS", "ADS.DE"]  # detected bugs
        self.tickers = [yf.Ticker(s, session=self.session) for s in self.symbols]

    def tearDown(self):
        self.ticker = None

    def test_fast_info(self):
        f = yf.Ticker("AAPL", session=self.session).fast_info
        for k in f:
            self.assertIsNotNone(f[k])

    def test_info(self):
        data = self.tickers[0].info
        self.assertIsInstance(data, dict, "data has wrong type")
        expected_keys = ['industry', 'currentPrice', 'exchange', 'floatShares', 'companyOfficers', 'bid']
        for k in expected_keys:
            print(k)
            self.assertIn("symbol", data.keys(), f"Did not find expected key '{k}' in info dict")
        self.assertEqual(self.symbols[0], data["symbol"], "Wrong symbol value in info dict")

    # def test_fast_info_matches_info(self):
    #     fast_info_keys = set()
    #     for ticker in self.tickers:
    #         fast_info_keys.update(set(ticker.fast_info.keys()))
    #     fast_info_keys = sorted(list(fast_info_keys))

    #     key_rename_map = {}
    #     key_rename_map["currency"] = "currency"
    #     key_rename_map["quote_type"] = "quoteType"
    #     key_rename_map["timezone"] = "exchangeTimezoneName"

    #     key_rename_map["last_price"] = ["currentPrice", "regularMarketPrice"]
    #     key_rename_map["open"] = ["open", "regularMarketOpen"]
    #     key_rename_map["day_high"] = ["dayHigh", "regularMarketDayHigh"]
    #     key_rename_map["day_low"] = ["dayLow", "regularMarketDayLow"]
    #     key_rename_map["previous_close"] = ["previousClose"]
    #     key_rename_map["regular_market_previous_close"] = ["regularMarketPreviousClose"]

    #     key_rename_map["fifty_day_average"] = "fiftyDayAverage"
    #     key_rename_map["two_hundred_day_average"] = "twoHundredDayAverage"
    #     key_rename_map["year_change"] = ["52WeekChange", "fiftyTwoWeekChange"]
    #     key_rename_map["year_high"] = "fiftyTwoWeekHigh"
    #     key_rename_map["year_low"] = "fiftyTwoWeekLow"

    #     key_rename_map["last_volume"] = ["volume", "regularMarketVolume"]
    #     key_rename_map["ten_day_average_volume"] = ["averageVolume10days", "averageDailyVolume10Day"]
    #     key_rename_map["three_month_average_volume"] = "averageVolume"

    #     key_rename_map["market_cap"] = "marketCap"
    #     key_rename_map["shares"] = "sharesOutstanding"

    #     for k in list(key_rename_map.keys()):
    #         if '_' in k:
    #             key_rename_map[yf.utils.snake_case_2_camelCase(k)] = key_rename_map[k]

    #     # Note: share count items in info[] are bad. Sometimes the float > outstanding!
    #     # So often fast_info["shares"] does not match. 
    #     # Why isn't fast_info["shares"] wrong? Because using it to calculate market cap always correct.
    #     bad_keys = {"shares"}

    #     # Loose tolerance for averages, no idea why don't match info[]. Is info wrong?
    #     custom_tolerances = {}
    #     custom_tolerances["year_change"] = 1.0
    #     # custom_tolerances["ten_day_average_volume"] = 1e-3
    #     custom_tolerances["ten_day_average_volume"] = 1e-1
    #     # custom_tolerances["three_month_average_volume"] = 1e-2
    #     custom_tolerances["three_month_average_volume"] = 5e-1
    #     custom_tolerances["fifty_day_average"] = 1e-2
    #     custom_tolerances["two_hundred_day_average"] = 1e-2
    #     for k in list(custom_tolerances.keys()):
    #         if '_' in k:
    #             custom_tolerances[yf.utils.snake_case_2_camelCase(k)] = custom_tolerances[k]

    #     for k in fast_info_keys:
    #         if k in key_rename_map:
    #             k2 = key_rename_map[k]
    #         else:
    #             k2 = k

    #         if not isinstance(k2, list):
    #             k2 = [k2]

    #         for m in k2:
    #             for ticker in self.tickers:
    #                 if not m in ticker.info:
    #                     # print(f"symbol={ticker.ticker}: fast_info key '{k}' mapped to info key '{m}' but not present in info")
    #                     continue

    #                 if k in bad_keys:
    #                     continue

    #                 if k in custom_tolerances:
    #                     rtol = custom_tolerances[k]
    #                 else:
    #                     rtol = 5e-3
    #                     # rtol = 1e-4

    #                 correct = ticker.info[m]
    #                 test = ticker.fast_info[k]
    #                 # print(f"Testing: symbol={ticker.ticker} m={m} k={k}: test={test} vs correct={correct}")
    #                 if k in ["market_cap","marketCap"] and ticker.fast_info["currency"] in ["GBp", "ILA"]:
    #                     # Adjust for currency to match Yahoo:
    #                     test *= 0.01
    #                 try:
    #                     if correct is None:
    #                         self.assertTrue(test is None or (not np.isnan(test)), f"{k}: {test} must be None or real value because correct={correct}")
    #                     elif isinstance(test, float) or isinstance(correct, int):
    #                         self.assertTrue(np.isclose(test, correct, rtol=rtol), f"{ticker.ticker} {k}: {test} != {correct}")
    #                     else:
    #                         self.assertEqual(test, correct, f"{k}: {test} != {correct}")
    #                 except:
    #                     if k in ["regularMarketPreviousClose"] and ticker.ticker in ["ADS.DE"]:
    #                         # Yahoo is wrong, is returning post-market close not regular
    #                         continue
    #                     else:
    #                         raise



def suite():
    suite = unittest.TestSuite()
    suite.addTest(TestTicker('Test ticker'))
    suite.addTest(TestTickerEarnings('Test earnings'))
    suite.addTest(TestTickerHolders('Test holders'))
    suite.addTest(TestTickerHistory('Test Ticker history'))
    suite.addTest(TestTickerMiscFinancials('Test misc financials'))
    suite.addTest(TestTickerInfo('Test info & fast_info'))
    return suite


if __name__ == '__main__':
    unittest.main()<|MERGE_RESOLUTION|>--- conflicted
+++ resolved
@@ -40,11 +40,7 @@
 
             # Test:
             dat = yf.Ticker(tkr, session=self.session)
-<<<<<<< HEAD
-            tz = dat._get_ticker_tz(proxy=None, timeout=None, debug_mode=False, raise_errors=False)
-=======
             tz = dat._get_ticker_tz(proxy=None, timeout=None)
->>>>>>> b286797e
 
             self.assertIsNotNone(tz)
 
