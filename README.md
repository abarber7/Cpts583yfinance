--- conflicted
+++ resolved
@@ -42,23 +42,6 @@
 
 ---
 
-<<<<<<< HEAD
-=======
-## News
-
-### 2023-01-27
-Since December 2022 Yahoo has been encrypting the web data that `yfinance` scrapes for non-price data. Price data still works. Fortunately the decryption keys are available, although Yahoo moved/changed them several times hence `yfinance` breaking several times. `yfinance` is now better prepared for any future changes by Yahoo.
-
-Why is Yahoo doing this? We don't know. Is it to stop scrapers? Maybe, so we've implemented changes to reduce load on Yahoo. In December we rolled out version 0.2 with optimised scraping. Then in 0.2.6 introduced `Ticker.fast_info`, providing much faster access to some `Ticker.info` elements wherever possible e.g. price stats and forcing users to switch (sorry but we think necessary).
-
-### 2023-02-07
-Yahoo is now regularly changing their decryption key, breaking `yfinance` decryption. Is technically possible to extract this from their webpage but not implemented because difficult, see [discussion in the issue thread](https://github.com/ranaroussi/yfinance/issues/1407).
-
-### 2023-04-09
-
-Fixed `Ticker.info`
-
->>>>>>> b94baa4c
 ## Quick Start
 
 ### The Ticker module
