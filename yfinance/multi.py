--- conflicted
+++ resolved
@@ -39,45 +39,9 @@
              ignore_tz=None, group_by='column', auto_adjust=False, back_adjust=False,
              repair=False, keepna=False, progress=True, period="max", interval="1d",
              prepost=False, proxy=None, rounding=False, timeout=10, session=None,
-<<<<<<< HEAD
              multi_level_index=True) -> Union[_pd.DataFrame, None]:
     """
     Download yahoo tickers
-
-    Args:
-        tickers (str or list): List of tickers to download.
-        period (str): Time period to download.
-            Valid periods are: '1d', '5d', '1mo', '3mo', '6mo', '1y', '2y', '5y', '10y', 'ytd', 'max'.
-            Either use `period` or specify `start` and `end`.
-        interval (str): Data interval.
-            Valid intervals are: '1m', '2m', '5m', '15m', '30m', '60m', '90m', '1h', '1d', '5d', '1wk', '1mo', '3mo'.
-            Intraday data is limited to the last 60 days.
-        start (str): Start date (YYYY-MM-DD) or _datetime, inclusive.
-            Default is 99 years ago.
-            Example: For `start="2020-01-01"`, the first data point will be "2020-01-01".
-        end (str): End date (YYYY-MM-DD) or _datetime, exclusive.
-            Default is the current date.
-            Example: For `end="2023-01-01"`, the last data point will be "2022-12-31".
-        group_by (str): Group data by 'ticker' or 'column'. Default is 'column'.
-        prepost (bool): Include pre and post market data in results? Default is False.
-        auto_adjust (bool): Automatically adjust all OHLC data? Default is False.
-        repair (bool): Detect and repair currency unit mixups (e.g., 100x errors)? Default is False.
-        keepna (bool): Keep rows with NaN values returned by Yahoo? Default is False.
-        actions (bool): Download dividend and stock split data? Default is False.
-        threads (bool or int): Number of threads for mass downloading. Default is True (automatically determines the number of threads).
-        ignore_tz (bool): Ignore timezones when combining data across timezones?
-            Default depends on the interval. For intraday intervals, the default is False. For daily and above, the default is True.
-        proxy (str, optional): URL of the proxy server. Default is None.
-        rounding (bool, optional): Round values to two decimal places? Default is False.
-        timeout (None or float, optional): Maximum time to wait for a response, in seconds. Can be a fraction of a second (e.g., 0.01). Default is None.
-        session (None or Session, optional): Pass a custom session object for all requests. Default is None.
-        multi_level_index (bool): Optional. Always return a MultiIndex DataFrame? Default is False
-
-    Returns:
-        pd.DataFrame or None
-=======
-             multi_level_index=True):
-    """Download yahoo tickers
     :Parameters:
         tickers : str, list
             List of tickers to download
@@ -126,7 +90,6 @@
             Optional. Pass your own session object to be used for all requests
         multi_level_index: bool
             Optional. Always return a MultiIndex DataFrame? Default is True
->>>>>>> dfe3ec8d
     """
     logger = utils.get_yf_logger()
 
