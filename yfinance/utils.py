--- conflicted
+++ resolved
@@ -21,12 +21,8 @@
 
 from __future__ import print_function
 
-<<<<<<< HEAD
 import atexit as _atexit
-=======
-from yfinance import const
-
->>>>>>> 5b0cb60c
+
 import datetime as _datetime
 import logging
 import os as _os
@@ -48,6 +44,7 @@
 from dateutil.relativedelta import relativedelta
 from pytz import UnknownTimeZoneError
 
+from yfinance import const
 from .const import _BASE_URL_
 
 try:
@@ -689,40 +686,26 @@
     if f_outOfRange.any() and not intraday:
         empty_row_data = {c:[_np.nan] for c in const.price_colnames}|{'Volume':[0]}
         if interval == '1d':
-<<<<<<< HEAD
-            # Allow for weekends & holidays
-            next_interval_end_dt = last_dt + 7 * _pd.Timedelta(days=7)
-=======
             # For 1d, add all out-of-range event dates
             for i in _np.where(f_outOfRange)[0]:
                 dt = df_sub.index[i]
                 get_yf_logger().debug(f"Adding out-of-range {data_col} @ {dt.date()} in new prices row of NaNs")
                 empty_row = _pd.DataFrame(data=empty_row_data, index=[dt])
                 df_main = _pd.concat([df_main, empty_row], sort=True)
->>>>>>> 5b0cb60c
         else:
             # Else, only add out-of-range event dates if occurring in interval 
             # immediately after last pricfe row
             last_dt = df_main.index[-1]
             next_interval_start_dt = last_dt + td
             next_interval_end_dt = next_interval_start_dt + td
-<<<<<<< HEAD
-        for i in _np.where(f_outOfRange)[0]:
-            dt = df_sub.index[i]
-            if next_interval_start_dt <= dt < next_interval_end_dt:
-                new_dt = dt if interval == '1d' else next_interval_start_dt
-                get_yf_logger().debug(f"Adding out-of-range {data_col} @ {dt.date()} in new prices row of NaNs")
-                df_main.loc[new_dt] = _np.nan
-=======
             for i in _np.where(f_outOfRange)[0]:
                 dt = df_sub.index[i]
-                if dt >= next_interval_start_dt and dt < next_interval_end_dt:
+                if next_interval_start_dt <= dt < next_interval_end_dt:
                     new_dt = next_interval_start_dt
                     get_yf_logger().debug(f"Adding out-of-range {data_col} @ {dt.date()} in new prices row of NaNs")
                     empty_row = _pd.DataFrame(data=empty_row_data, index=[dt])
                     df_main = _pd.concat([df_main, empty_row], sort=True)
         df_main = df_main.sort_index()
->>>>>>> 5b0cb60c
 
         # Re-calculate indices
         indices = _np.searchsorted(_np.append(df_main.index, df_main.index[-1] + td), df_sub.index, side='right')
@@ -995,11 +978,6 @@
     def store(self, tkr, tz):
         if tz is None:
             self.tz_db.delete(tkr)
-<<<<<<< HEAD
-        elif self.tz_db.get(tkr) is not None:
-            raise Exception(f"Tkr {tkr} tz already in cache")
-=======
->>>>>>> 5b0cb60c
         else:
             tz_db = self.tz_db.get(tkr)
             if tz_db is not None:
