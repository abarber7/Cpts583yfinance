#!/usr/bin/env python
# -*- coding: utf-8 -*-
#
# yfinance - market data downloader
# https://github.com/ranaroussi/yfinance
#
# Copyright 2017-2019 Ran Aroussi
#
# Licensed under the Apache License, Version 2.0 (the "License");
# you may not use this file except in compliance with the License.
# You may obtain a copy of the License at
#
#     http://www.apache.org/licenses/LICENSE-2.0
#
# Unless required by applicable law or agreed to in writing, software
# distributed under the License is distributed on an "AS IS" BASIS,
# WITHOUT WARRANTIES OR CONDITIONS OF ANY KIND, either express or implied.
# See the License for the specific language governing permissions and
# limitations under the License.
#

from __future__ import print_function

import warnings
import time as _time
import datetime as _datetime
import dateutil as _dateutil
from typing import Optional

import pandas as _pd
import numpy as _np
import pandas as pd

from .data import TickerData

from urllib.parse import quote as urlencode

from . import utils

from . import shared
from .scrapers.analysis import Analysis
from .scrapers.fundamentals import Fundamentals
from .scrapers.holders import Holders
from .scrapers.quote import Quote, FastInfo
import json as _json

import logging

_BASE_URL_ = 'https://query2.finance.yahoo.com'
_SCRAPE_URL_ = 'https://finance.yahoo.com/quote'
_ROOT_URL_ = 'https://finance.yahoo.com'

class TickerBase:
    def __init__(self, ticker, session=None):
        self.ticker = ticker.upper()
        self.session = session
        self._history = None
        self._history_metadata = None
        self._history_metadata_formatted = False
        self._base_url = _BASE_URL_
        self._scrape_url = _SCRAPE_URL_
        self._tz = None

        self._isin = None
        self._news = []
        self._shares = None

        self._earnings_dates = {}

        self._earnings = None
        self._financials = None

        # accept isin as ticker
        if utils.is_isin(self.ticker):
            self.ticker = utils.get_ticker_by_isin(self.ticker, None, session)

        self._data: TickerData = TickerData(self.ticker, session=session)

        self._analysis = Analysis(self._data)
        self._holders = Holders(self._data)
        self._quote = Quote(self._data)
        self._fundamentals = Fundamentals(self._data)

        self._fast_info = None

        # Limit recursion depth when repairing prices
        self._reconstruct_start_interval = None

    def stats(self, proxy=None):
        ticker_url = "{}/{}".format(self._scrape_url, self.ticker)

        # get info and sustainability
        data = self._data.get_json_data_stores(proxy=proxy)["QuoteSummaryStore"]
        return data

    @utils.log_indent_decorator
    def history(self, period="1mo", interval="1d",
                start=None, end=None, prepost=False, actions=True,
                auto_adjust=True, back_adjust=False, repair=False, keepna=False,
                proxy=None, rounding=False, timeout=10,
                debug=None, # deprecated
                raise_errors=False) -> pd.DataFrame:
        """
        :Parameters:
            period : str
                Valid periods: 1d,5d,1mo,3mo,6mo,1y,2y,5y,10y,ytd,max
                Either Use period parameter or use start and end
            interval : str
                Valid intervals: 1m,2m,5m,15m,30m,60m,90m,1h,1d,5d,1wk,1mo,3mo
                Intraday data cannot extend last 60 days
            start: str
                Download start date string (YYYY-MM-DD) or _datetime, inclusive.
                Default is 1900-01-01
                E.g. for start="2020-01-01", the first data point will be on "2020-01-01"
            end: str
                Download end date string (YYYY-MM-DD) or _datetime, exclusive.
                Default is now
                E.g. for end="2023-01-01", the last data point will be on "2022-12-31"
            prepost : bool
                Include Pre and Post market data in results?
                Default is False
            auto_adjust: bool
                Adjust all OHLC automatically? Default is True
            back_adjust: bool
                Back-adjusted data to mimic true historical prices
            repair: bool or "silent"
                Detect currency unit 100x mixups and attempt repair.
                If True, fix & print summary. If "silent", just fix.
                Default is False
            keepna: bool
                Keep NaN rows returned by Yahoo?
                Default is False
            proxy: str
                Optional. Proxy server URL scheme. Default is None
            rounding: bool
                Round values to 2 decimal places?
                Optional. Default is False = precision suggested by Yahoo!
            timeout: None or float
                If not None stops waiting for a response after given number of
                seconds. (Can also be a fraction of a second e.g. 0.01)
                Default is 10 seconds.
            debug: bool
                If passed as False, will suppress message printing to console.
                DEPRECATED, will be removed in future version
            raise_errors: bool
                If True, then raise errors as Exceptions instead of logging.
        """
        logger = utils.get_yf_logger()

        if debug is not None:
            if debug:
                utils.print_once(f"yfinance: Ticker.history(debug={debug}) argument is deprecated and will be removed in future version. Do this instead: logging.getLogger('yfinance').setLevel(logging.ERROR)")
                logger.setLevel(logging.ERROR)
            else:
                utils.print_once(f"yfinance: Ticker.history(debug={debug}) argument is deprecated and will be removed in future version. Do this instead to suppress error messages: logging.getLogger('yfinance').setLevel(logging.CRITICAL)")
                logger.setLevel(logging.CRITICAL)

        start_user = start
        end_user = end
        if start or period is None or period.lower() == "max":
            # Check can get TZ. Fail => probably delisted
            tz = self._get_ticker_tz(proxy, timeout)
            if tz is None:
                # Every valid ticker has a timezone. Missing = problem
                err_msg = "No timezone found, symbol may be delisted"
                shared._DFS[self.ticker] = utils.empty_df()
                shared._ERRORS[self.ticker] = err_msg
                if raise_errors:
                    raise Exception('%s: %s' % (self.ticker, err_msg))
                else:
                    logger.error('%s: %s' % (self.ticker, err_msg))
                return utils.empty_df()

            if end is None:
                end = int(_time.time())
            else:
                end = utils._parse_user_dt(end, tz)
            if start is None:
                if interval == "1m":
                    start = end - 604800  # Subtract 7 days
                else:
                    _UNIX_TIMESTAMP_1900 = -2208994789
                    start = _UNIX_TIMESTAMP_1900
            else:
                start = utils._parse_user_dt(start, tz)
            params = {"period1": start, "period2": end}
        else:
            period = period.lower()
            params = {"range": period}

        params["interval"] = interval.lower()
        params["includePrePost"] = prepost

        # 1) fix weired bug with Yahoo! - returning 60m for 30m bars
        if params["interval"] == "30m":
            params["interval"] = "15m"

        # setup proxy in requests format
        if proxy is not None:
            if isinstance(proxy, dict) and "https" in proxy:
                proxy = proxy["https"]
            proxy = {"https": proxy}

        #if the ticker is MUTUALFUND or ETF, then get capitalGains events
        params["events"] = "div,splits,capitalGains"

        params_pretty = dict(params)
        tz = self._get_ticker_tz(proxy, timeout)
        for k in ["period1", "period2"]:
            if k in params_pretty:
                params_pretty[k] = str(_pd.Timestamp(params[k], unit='s').tz_localize("UTC").tz_convert(tz))
        logger.debug('%s: %s' % (self.ticker, "Yahoo GET parameters: " + str(params_pretty)))

        # Getting data from json
        url = "{}/v8/finance/chart/{}".format(self._base_url, self.ticker)
        data = None
        get_fn = self._data.get
        if end is not None:
            end_dt = _pd.Timestamp(end, unit='s').tz_localize("UTC")
            dt_now = _pd.Timestamp.utcnow()
            data_delay = _datetime.timedelta(minutes=30)
            if end_dt+data_delay <= dt_now:
                # Date range in past so safe to fetch through cache:
                get_fn = self._data.cache_get
        try:
            data = get_fn(
                url=url,
                params=params,
                timeout=timeout
            )
            if "Will be right back" in data.text or data is None:
                raise RuntimeError("*** YAHOO! FINANCE IS CURRENTLY DOWN! ***\n"
                                   "Our engineers are working quickly to resolve "
                                   "the issue. Thank you for your patience.")

            data = data.json()
        except Exception:
            pass

        # Store the meta data that gets retrieved simultaneously
        try:
            self._history_metadata = data["chart"]["result"][0]["meta"]
        except Exception:
            self._history_metadata = {}

        intraday = params["interval"][-1] in ("m", 'h')
        err_msg = "No price data found, symbol may be delisted"
        if start or period is None or period.lower() == "max":
            err_msg += f' ({params["interval"]} '
            if start_user is not None:
                err_msg += f'{start_user}'
            elif not intraday:
                err_msg += f'{_pd.Timestamp(start, unit="s").tz_localize("UTC").tz_convert(tz).date()}'
            else:
                err_msg += f'{_pd.Timestamp(start, unit="s").tz_localize("UTC").tz_convert(tz)}'
            err_msg += ' -> '
            if end_user is not None:
                err_msg += f'{end_user})'
            elif not intraday:
                err_msg += f'{_pd.Timestamp(end, unit="s").tz_localize("UTC").tz_convert(tz).date()})'
            else:
                err_msg += f'{_pd.Timestamp(end, unit="s").tz_localize("UTC").tz_convert(tz)})'
        else:
            err_msg += f' (period={period})'

        fail = False
        if data is None or not type(data) is dict:
            fail = True
        elif type(data) is dict and 'status_code' in data:
            err_msg += "(Yahoo status_code = {})".format(data["status_code"])
            fail = True
        elif "chart" in data and data["chart"]["error"]:
            err_msg = data["chart"]["error"]["description"]
            fail = True
        elif "chart" not in data or data["chart"]["result"] is None or not data["chart"]["result"]:
            fail = True
        elif period is not None and "timestamp" not in data["chart"]["result"][0] and period not in \
                self._history_metadata["validRanges"]:
            # User provided a bad period. The minimum should be '1d', but sometimes Yahoo accepts '1h'.
            err_msg = "Period '{}' is invalid, must be one of {}".format(period, self._history_metadata[
                "validRanges"])
            fail = True
        if fail:
            shared._DFS[self.ticker] = utils.empty_df()
            shared._ERRORS[self.ticker] = err_msg
            if raise_errors:
                raise Exception('%s: %s' % (self.ticker, err_msg))
            else:
                logger.error('%s: %s' % (self.ticker, err_msg))
            return utils.empty_df()
        
        # parse quotes
        try:
            quotes = utils.parse_quotes(data["chart"]["result"][0])
            # Yahoo bug fix - it often appends latest price even if after end date
            if end and not quotes.empty:
                endDt = _pd.to_datetime(_datetime.datetime.utcfromtimestamp(end))
                if quotes.index[quotes.shape[0] - 1] >= endDt:
                    quotes = quotes.iloc[0:quotes.shape[0] - 1]
        except Exception:
            shared._DFS[self.ticker] = utils.empty_df()
            shared._ERRORS[self.ticker] = err_msg
            if raise_errors:
                raise Exception('%s: %s' % (self.ticker, err_msg))
            else:
                logger.error('%s: %s' % (self.ticker, err_msg))
            return shared._DFS[self.ticker]
        logger.debug(f'{self.ticker}: yfinance received OHLC data: {quotes.index[0]} -> {quotes.index[-1]}')

        # 2) fix weired bug with Yahoo! - returning 60m for 30m bars
        if interval.lower() == "30m":
            logger.debug(f'{self.ticker}: resampling 30m OHLC from 15m')
            quotes2 = quotes.resample('30T')
            quotes = _pd.DataFrame(index=quotes2.last().index, data={
                'Open': quotes2['Open'].first(),
                'High': quotes2['High'].max(),
                'Low': quotes2['Low'].min(),
                'Close': quotes2['Close'].last(),
                'Adj Close': quotes2['Adj Close'].last(),
                'Volume': quotes2['Volume'].sum()
            })
            try:
                quotes['Dividends'] = quotes2['Dividends'].max()
            except Exception:
                pass
            try:
                quotes['Stock Splits'] = quotes2['Dividends'].max()
            except Exception:
                pass

        # Select useful info from metadata
        quote_type = self._history_metadata["instrumentType"]
        expect_capital_gains = quote_type in ('MUTUALFUND', 'ETF')
        tz_exchange = self._history_metadata["exchangeTimezoneName"]

        # Note: ordering is important. If you change order, run the tests!
        quotes = utils.set_df_tz(quotes, params["interval"], tz_exchange)
        quotes = utils.fix_Yahoo_dst_issue(quotes, params["interval"])
        quotes = utils.fix_Yahoo_returning_live_separate(quotes, params["interval"], tz_exchange)
        intraday = params["interval"][-1] in ("m", 'h')
        if not prepost and intraday and "tradingPeriods" in self._history_metadata:
            tps = self._history_metadata["tradingPeriods"]
            if not isinstance(tps, pd.DataFrame):
                self._history_metadata = utils.format_history_metadata(self._history_metadata, tradingPeriodsOnly=True)
                tps = self._history_metadata["tradingPeriods"]
            quotes = utils.fix_Yahoo_returning_prepost_unrequested(quotes, params["interval"], tps)
        logger.debug(f'{self.ticker}: OHLC after cleaning: {quotes.index[0]} -> {quotes.index[-1]}')

        # actions
        dividends, splits, capital_gains = utils.parse_actions(data["chart"]["result"][0])
        if not expect_capital_gains:
            capital_gains = None

        if splits is not None:
            splits = utils.set_df_tz(splits, interval, tz_exchange)
        if dividends is not None:
            dividends = utils.set_df_tz(dividends, interval, tz_exchange)
        if capital_gains is not None:
            capital_gains = utils.set_df_tz(capital_gains, interval, tz_exchange)
        if start is not None:
            if not quotes.empty:
                startDt = quotes.index[0].floor('D')
                if dividends is not None:
                    dividends = dividends.loc[startDt:]
                if capital_gains is not None:
                    capital_gains = capital_gains.loc[startDt:]
                if splits is not None:
                    splits = splits.loc[startDt:]
        if end is not None:
            endDt = _pd.Timestamp(end, unit='s').tz_localize(tz)
            if dividends is not None:
                dividends = dividends[dividends.index < endDt]
            if capital_gains is not None:
                capital_gains = capital_gains[capital_gains.index < endDt]
            if splits is not None:
                splits = splits[splits.index < endDt]

        # Prepare for combine
        intraday = params["interval"][-1] in ("m", 'h')
        if not intraday:
            # If localizing a midnight during DST transition hour when clocks roll back,
            # meaning clock hits midnight twice, then use the 2nd (ambiguous=True)
            quotes.index = _pd.to_datetime(quotes.index.date).tz_localize(tz_exchange, ambiguous=True, nonexistent='shift_forward')
            if dividends.shape[0] > 0:
                dividends.index = _pd.to_datetime(dividends.index.date).tz_localize(tz_exchange, ambiguous=True, nonexistent='shift_forward')
            if splits.shape[0] > 0:
                splits.index = _pd.to_datetime(splits.index.date).tz_localize(tz_exchange, ambiguous=True, nonexistent='shift_forward')

        # Combine
        df = quotes.sort_index()
        if dividends.shape[0] > 0:
            df = utils.safe_merge_dfs(df, dividends, interval)
        if "Dividends" in df.columns:
            df.loc[df["Dividends"].isna(), "Dividends"] = 0
        else:
            df["Dividends"] = 0.0
        if splits.shape[0] > 0:
            df = utils.safe_merge_dfs(df, splits, interval)
        if "Stock Splits" in df.columns:
            df.loc[df["Stock Splits"].isna(), "Stock Splits"] = 0
        else:
            df["Stock Splits"] = 0.0
        if expect_capital_gains:
            if capital_gains.shape[0] > 0:
                df = utils.safe_merge_dfs(df, capital_gains, interval)
            if "Capital Gains" in df.columns:
                df.loc[df["Capital Gains"].isna(),"Capital Gains"] = 0
            else:
                df["Capital Gains"] = 0.0
        logger.debug(f'{self.ticker}: OHLC after combining events: {quotes.index[0]} -> {quotes.index[-1]}')

        df = df[~df.index.duplicated(keep='first')]  # must do before repair

        if repair==True or repair=="silent":
            # Do this before auto/back adjust
            logger.debug(f'{self.ticker}: checking OHLC for repairs ...')
            df = self._fix_zeroes(df, interval, tz_exchange, prepost, silent=(repair=="silent"))
            df = self._fix_unit_mixups(df, interval, tz_exchange, prepost, silent=(repair=="silent"))
            df = self._fix_missing_div_adjust(df, interval, tz_exchange)
            df = self._fix_bad_stock_split(df, interval, tz_exchange)
            df = df.sort_index()

        # Auto/back adjust
        try:
            if auto_adjust:
                df = utils.auto_adjust(df)
            elif back_adjust:
                df = utils.back_adjust(df)
        except Exception as e:
            if auto_adjust:
                err_msg = "auto_adjust failed with %s" % e
            else:
                err_msg = "back_adjust failed with %s" % e
            shared._DFS[self.ticker] = utils.empty_df()
            shared._ERRORS[self.ticker] = err_msg
            if raise_errors:
                raise Exception('%s: %s' % (self.ticker, err_msg))
            else:
                logger.error('%s: %s' % (self.ticker, err_msg))

        if rounding:
            df = _np.round(df, data[
                "chart"]["result"][0]["meta"]["priceHint"])
        df['Volume'] = df['Volume'].fillna(0).astype(_np.int64)

        if intraday:
            df.index.name = "Datetime"
        else:
            df.index.name = "Date"

        self._history = df.copy()
        
        # missing rows cleanup
        if not actions:
            df = df.drop(columns=["Dividends", "Stock Splits", "Capital Gains"], errors='ignore')
        if not keepna:
            mask_nan_or_zero = (df.isna() | (df == 0)).all(axis=1)
            df = df.drop(mask_nan_or_zero.index[mask_nan_or_zero])

        logger.debug(f'{self.ticker}: yfinance returning OHLC: {df.index[0]} -> {df.index[-1]}')

        return df

    # ------------------------

    @utils.log_indent_decorator
    def _reconstruct_intervals_batch(self, df, interval, prepost, tag=-1, silent=False):
        # Reconstruct values in df using finer-grained price data. Delimiter marks what to reconstruct
        logger = utils.get_yf_logger()

        if not isinstance(df, _pd.DataFrame):
            raise Exception("'df' must be a Pandas DataFrame not", type(df))
        if interval == "1m":
            # Can't go smaller than 1m so can't reconstruct
            return df

        if interval[1:] in ['d', 'wk', 'mo']:
            # Interday data always includes pre & post
            prepost = True
            intraday = False
        else:
            intraday = True

        price_cols = [c for c in ["Open", "High", "Low", "Close", "Adj Close"] if c in df]
        data_cols = price_cols + ["Volume"]

        # If interval is weekly then can construct with daily. But if smaller intervals then
        # restricted to recent times:
        intervals = ["1wk", "1d", "1h", "30m", "15m", "5m", "2m", "1m"]
        itds = {i:utils._interval_to_timedelta(interval) for i in intervals}
        nexts = {intervals[i]:intervals[i+1] for i in range(len(intervals)-1)}
        min_lookbacks = {"1wk":None, "1d":None, "1h":_datetime.timedelta(days=730)}
        for i in ["30m", "15m", "5m", "2m"]:
            min_lookbacks[i] = _datetime.timedelta(days=60)
        min_lookbacks["1m"] = _datetime.timedelta(days=30)
        if interval in nexts:
            sub_interval = nexts[interval]
            td_range = itds[interval]
        else:
            logger.warning("Have not implemented price repair for '%s' interval. Contact developers", interval)
            if not "Repaired?" in df.columns:
                df["Repaired?"] = False
            return df

        # Limit max reconstruction depth to 2:
        if self._reconstruct_start_interval is None:
            self._reconstruct_start_interval = interval
        if interval not in [self._reconstruct_start_interval, nexts[self._reconstruct_start_interval]]:
            logger.debug(f"{self.ticker}: Price repair has hit max depth of 2 ('%s'->'%s'->'%s')", self._reconstruct_start_interval, interval, sub_interval)
            return df

        df = df.sort_index()

        f_repair = df[data_cols].to_numpy()==tag
        f_repair_rows = f_repair.any(axis=1)

        # Ignore old intervals for which Yahoo won't return finer data:
        m = min_lookbacks[sub_interval]
        if m is None:
            min_dt = None
        else:
            m -= _datetime.timedelta(days=1)  # allow space for 1-day padding
            min_dt = _pd.Timestamp.utcnow() - m
            min_dt = min_dt.tz_convert(df.index.tz).ceil("D")
        logger.debug(f"min_dt={min_dt} interval={interval} sub_interval={sub_interval}")
        if min_dt is not None:
            f_recent = df.index >= min_dt
            f_repair_rows = f_repair_rows & f_recent
            if not f_repair_rows.any():
                logger.info("Data too old to repair")
                if not "Repaired?" in df.columns:
                    df["Repaired?"] = False
                return df

        dts_to_repair = df.index[f_repair_rows]
        indices_to_repair = _np.where(f_repair_rows)[0]

        if len(dts_to_repair) == 0:
            logger.info("Nothing needs repairing (dts_to_repair[] empty)")
            if not "Repaired?" in df.columns:
                df["Repaired?"] = False
            return df

        df_v2 = df.copy()
        if not "Repaired?" in df_v2.columns:
            df_v2["Repaired?"] = False
        f_good = ~(df[price_cols].isna().any(axis=1))
        f_good = f_good & (df[price_cols].to_numpy()!=tag).all(axis=1)
        df_good = df[f_good]

        # Group nearby NaN-intervals together to reduce number of Yahoo fetches
        dts_groups = [[dts_to_repair[0]]]
        last_dt = dts_to_repair[0]
        last_ind = indices_to_repair[0]
        td = utils._interval_to_timedelta(interval)
        # Note on setting max size: have to allow space for adding good data
        if sub_interval == "1mo":
            grp_max_size = _dateutil.relativedelta.relativedelta(years=2)
        elif sub_interval == "1wk":
            grp_max_size = _dateutil.relativedelta.relativedelta(years=2)
        elif sub_interval == "1d":
            grp_max_size = _dateutil.relativedelta.relativedelta(years=2)
        elif sub_interval == "1h":
            grp_max_size = _dateutil.relativedelta.relativedelta(years=1)
        elif sub_interval == "1m":
            grp_max_size = _datetime.timedelta(days=5)  # allow 2 days for buffer below
        else:
            grp_max_size = _datetime.timedelta(days=30)
        logger.debug(f"grp_max_size = {grp_max_size}")
        for i in range(1, len(dts_to_repair)):
            ind = indices_to_repair[i]
            dt = dts_to_repair[i]
            if dt.date() < dts_groups[-1][0].date()+grp_max_size:
                dts_groups[-1].append(dt)
            else:
                dts_groups.append([dt])
            last_dt = dt
            last_ind = ind

        logger.debug("Repair groups:")
        for g in dts_groups:
            logger.debug(f"- {g[0]} -> {g[-1]}")

        # Add some good data to each group, so can calibrate prices later:
        for i in range(len(dts_groups)):
            g = dts_groups[i]
            g0 = g[0]
            i0 = df_good.index.get_indexer([g0], method="nearest")[0]
            if i0 > 0:
                if (min_dt is None or df_good.index[i0-1] >= min_dt) and \
                    ((not intraday) or df_good.index[i0-1].date()==g0.date()):
                    i0 -= 1
            gl = g[-1]
            il = df_good.index.get_indexer([gl], method="nearest")[0]
            if il < len(df_good)-1:
                if (not intraday) or df_good.index[il+1].date()==gl.date():
                    il += 1
            good_dts = df_good.index[i0:il+1]
            dts_groups[i] += good_dts.to_list()
            dts_groups[i].sort()

        n_fixed = 0
        for g in dts_groups:
            df_block = df[df.index.isin(g)]
            logger.debug("df_block:")
            logger.debug(df_block)

            start_dt = g[0]
            start_d = start_dt.date()
            reject = False
            if sub_interval == "1h" and (_datetime.date.today() - start_d) > _datetime.timedelta(days=729):
                reject = True
            elif sub_interval in ["30m", "15m"] and (_datetime.date.today() - start_d) > _datetime.timedelta(days=59):
                reject = True
            if reject:
                # Don't bother requesting more price data, Yahoo will reject
                msg = f"Cannot reconstruct {interval} block starting"
                if intraday:
                    msg += f" {start_dt}"
                else:
                    msg += f" {start_d}"
                msg += ", too old, Yahoo will reject request for finer-grain data"
                logger.warning(msg)
                continue

            td_1d = _datetime.timedelta(days=1)
            end_dt = g[-1]
            end_d = end_dt.date() + td_1d
            if interval in "1wk":
                fetch_start = start_d - td_range  # need previous week too
                fetch_end = g[-1].date() + td_range
            elif interval == "1d":
                fetch_start = start_d
                fetch_end = g[-1].date() + td_range
            else:
                fetch_start = g[0]
                fetch_end = g[-1] + td_range

            # The first and last day returned by Yahoo can be slightly wrong, so add buffer:
            fetch_start -= td_1d
            fetch_end += td_1d
            if intraday:
                fetch_start = fetch_start.date()
                fetch_end = fetch_end.date()+td_1d
            if min_dt is not None:
                fetch_start = max(min_dt.date(), fetch_start)
            logger.debug(f"Fetching {sub_interval} prepost={prepost} {fetch_start}->{fetch_end}")
            r = "silent" if silent else True
            df_fine = self.history(start=fetch_start, end=fetch_end, interval=sub_interval, auto_adjust=False, actions=True, prepost=prepost, repair=r, keepna=True)
            if df_fine is None or df_fine.empty:
                if not silent:
                    msg = f"Cannot reconstruct {interval} block starting"
                    if intraday:
                        msg += f" {start_dt}"
                    else:
                        msg += f" {start_d}"
                    msg += ", too old, Yahoo is rejecting request for finer-grain data"
                    logger.warning(msg)
                continue
            # Discard the buffer
            df_fine = df_fine.loc[g[0] : g[-1]+itds[sub_interval]-_datetime.timedelta(milliseconds=1)].copy()
            if df_fine.empty:
                if not silent:
                    msg = f"Cannot reconstruct {interval} block range"
                    if intraday:
                        msg += f" {start_dt}->{end_dt}"
                    else:
                        msg += f" {start_d}->{end_d}"
                    msg += ", Yahoo not returning finer-grain data within range"
                    logger.warning(msg)
                continue

            df_fine["ctr"] = 0
            if interval == "1wk":
                weekdays = ["MON", "TUE", "WED", "THU", "FRI", "SAT", "SUN"]
                week_end_day = weekdays[(df_block.index[0].weekday()+7-1)%7]
                df_fine["Week Start"] = df_fine.index.tz_localize(None).to_period("W-"+week_end_day).start_time
                grp_col = "Week Start"
            elif interval == "1d":
                df_fine["Day Start"] = pd.to_datetime(df_fine.index.date)
                grp_col = "Day Start"
            else:
                df_fine.loc[df_fine.index.isin(df_block.index), "ctr"] = 1
                df_fine["intervalID"] = df_fine["ctr"].cumsum()
                df_fine = df_fine.drop("ctr", axis=1)
                grp_col = "intervalID"
            df_fine = df_fine[~df_fine[price_cols+['Dividends']].isna().all(axis=1)]

            df_fine_grp = df_fine.groupby(grp_col)
            df_new = df_fine_grp.agg(
                Open=("Open", "first"),
                Close=("Close", "last"),
                AdjClose=("Adj Close", "last"),
                Low=("Low", "min"),
                High=("High", "max"),
                Dividends=("Dividends", "sum"),
                Volume=("Volume", "sum")).rename(columns={"AdjClose":"Adj Close"})
            if grp_col in ["Week Start", "Day Start"]:
                df_new.index = df_new.index.tz_localize(df_fine.index.tz)
            else:
                df_fine["diff"] = df_fine["intervalID"].diff()
                new_index = _np.append([df_fine.index[0]], df_fine.index[df_fine["intervalID"].diff()>0])
                df_new.index = new_index

            logger.debug("df_new:")
            logger.debug(df_new)

            # Calibrate! 
            common_index = _np.intersect1d(df_block.index, df_new.index)
            if len(common_index) == 0:
                # Can't calibrate so don't attempt repair
                logger.warning(f"Can't calibrate {interval} block starting {start_d} so aborting repair")
                continue
            # First, attempt to calibrate the 'Adj Close' column. OK if cannot.
            # Only necessary for 1d interval, because the 1h data is not div-adjusted.
            if interval == '1d':
                df_new_calib = df_new[df_new.index.isin(common_index)]
                df_block_calib = df_block[df_block.index.isin(common_index)]
                f_tag = df_block_calib['Adj Close'] == tag
                if f_tag.any():
                    div_adjusts = df_block_calib['Adj Close'] / df_block_calib['Close']
                    # The loop below assumes each 1d repair is isoloated, i.e. surrounded by 
                    # good data. Which is case most of time. 
                    # But in case are repairing a chunk of bad 1d data, back/forward-fill the 
                    # good div-adjustments - not perfect, but a good backup.
                    div_adjusts[f_tag] = _np.nan
                    div_adjusts = div_adjusts.fillna(method='bfill').fillna(method='ffill')
                    for idx in _np.where(f_tag)[0]:
                        dt = df_new_calib.index[idx]
                        n = len(div_adjusts)
                        if df_new.loc[dt, "Dividends"] != 0:
                            if idx < n-1:
                                # Easy, take div-adjustment from next-day
                                div_adjusts[idx] = div_adjusts[idx+1]
                            else:
                                # Take previous-day div-adjustment and reverse todays adjustment
                                div_adj = 1.0 - df_new_calib["Dividends"].iloc[idx] / df_new_calib['Close'].iloc[idx-1]
                                div_adjusts[idx] = div_adjusts[idx-1] / div_adj
                        else:
                            if idx > 0:
                                # Easy, take div-adjustment from previous-day
                                div_adjusts[idx] = div_adjusts[idx-1]
                            else:
                                # Must take next-day div-adjustment
                                div_adjusts[idx] = div_adjusts[idx+1]
                                if df_new_calib["Dividends"].iloc[idx+1] != 0:
                                    div_adjusts[idx] *= 1.0 - df_new_calib["Dividends"].iloc[idx+1] / df_new_calib['Close'].iloc[idx]
                    f_close_bad = df_block_calib['Close'] == tag
                    df_new['Adj Close'] = df_block['Close'] * div_adjusts
                    if f_close_bad.any():
                        df_new.loc[f_close_bad, 'Adj Close'] = df_new['Close'][f_close_bad] * div_adjusts[f_close_bad]
            # Next, check whether 'df_fine' has different split-adjustment.
            # If different, then adjust to match 'df'
            df_new_calib = df_new[df_new.index.isin(common_index)][price_cols].to_numpy()
            df_block_calib = df_block[df_block.index.isin(common_index)][price_cols].to_numpy()
            calib_filter = (df_block_calib != tag)
            if not calib_filter.any():
                # Can't calibrate so don't attempt repair
                logger.warning(f"Can't calibrate {interval} block starting {start_d} so aborting repair")
                continue
            # Avoid divide-by-zero warnings:
            for j in range(len(price_cols)):
                f = ~calib_filter[:,j]
                if f.any():
                    df_block_calib[f,j] = 1
                    df_new_calib[f,j] = 1
            ratios = df_block_calib[calib_filter] / df_new_calib[calib_filter]
            weights = df_fine_grp.size()
            weights.index = df_new.index
            weights = weights[weights.index.isin(common_index)].to_numpy().astype(float)
            weights = weights[:,None]  # transpose
            weights = _np.tile(weights, len(price_cols))  # 1D -> 2D
            weights = weights[calib_filter]  # flatten
            ratio = _np.average(ratios, weights=weights)
            logger.debug(f"Price calibration ratio (raw) = {ratio}")
            ratio_rcp = round(1.0 / ratio, 1)
            ratio = round(ratio, 1)
            if ratio == 1 and ratio_rcp == 1:
                # Good!
                pass
            else:
                if ratio > 1:
                    # data has different split-adjustment than fine-grained data
                    # Adjust fine-grained to match
                    df_new[price_cols] *= ratio
                    df_new["Volume"] /= ratio
                elif ratio_rcp > 1:
                    # data has different split-adjustment than fine-grained data
                    # Adjust fine-grained to match
                    df_new[price_cols] *= 1.0 / ratio_rcp
                    df_new["Volume"] *= ratio_rcp

            # Repair!
            bad_dts = df_block.index[(df_block[price_cols+["Volume"]]==tag).to_numpy().any(axis=1)]

            no_fine_data_dts = []
            for idx in bad_dts:
                if not idx in df_new.index:
                    # Yahoo didn't return finer-grain data for this interval, 
                    # so probably no trading happened.
                    no_fine_data_dts.append(idx)
            if len(no_fine_data_dts) > 0:
                logger.debug(f"Yahoo didn't return finer-grain data for these intervals:")
                logger.debug(no_fine_data_dts)
            for idx in bad_dts:
                if not idx in df_new.index:
                    # Yahoo didn't return finer-grain data for this interval, 
                    # so probably no trading happened.
                    continue
                df_new_row = df_new.loc[idx]

                if interval == "1wk":
                    df_last_week = df_new.iloc[df_new.index.get_loc(idx)-1]
                    df_fine = df_fine.loc[idx:]

                df_bad_row = df.loc[idx]
                bad_fields = df_bad_row.index[df_bad_row==tag].to_numpy()
                if "High" in bad_fields:
                    df_v2.loc[idx, "High"] = df_new_row["High"]
                if "Low" in bad_fields:
                    df_v2.loc[idx, "Low"] = df_new_row["Low"]
                if "Open" in bad_fields:
                    if interval == "1wk" and idx != df_fine.index[0]:
                        # Exchange closed Monday. In this case, Yahoo sets Open to last week close
                        df_v2.loc[idx, "Open"] = df_last_week["Close"]
                        df_v2.loc[idx, "Low"] = min(df_v2.loc[idx, "Open"], df_v2.loc[idx, "Low"])
                    else:
                        df_v2.loc[idx, "Open"] = df_new_row["Open"]
                if "Close" in bad_fields:
                    df_v2.loc[idx, "Close"] = df_new_row["Close"]
                    # Assume 'Adj Close' also corrupted, easier than detecting whether true
                    df_v2.loc[idx, "Adj Close"] = df_new_row["Adj Close"]
                elif "Adj Close" in bad_fields:
                    df_v2.loc[idx, "Adj Close"] = df_new_row["Adj Close"]
                if "Volume" in bad_fields:
                    df_v2.loc[idx, "Volume"] = df_new_row["Volume"]
                df_v2.loc[idx, "Repaired?"] = True
                n_fixed += 1

        logger.debug("df_v2:")
        logger.debug(df_v2)

        return df_v2

    @utils.log_indent_decorator
    def _fix_unit_mixups(self, df, interval, tz_exchange, prepost, silent=False):
        df2 = self._fix_unit_switch(df, interval, tz_exchange)
        df3 = self._fix_unit_random_mixups(df2, interval, tz_exchange, prepost, silent)
        return df3

    def _fix_unit_random_mixups(self, df, interval, tz_exchange, prepost, silent=False):
        # Sometimes Yahoo returns few prices in cents/pence instead of $/£
        # I.e. 100x bigger
        # 2 ways this manifests:
        # - random 100x errors spread throughout table
        # - a sudden switch between $<->cents at some date
        # This function fixes the first.

        # Easy to detect and fix, just look for outliers = ~100x local median
        logger = utils.get_yf_logger()

        if df.shape[0] == 0:
            if not "Repaired?" in df.columns:
                df["Repaired?"] = False
            return df
        if df.shape[0] == 1:
            # Need multiple rows to confidently identify outliers
            logger.warning("price-repair-100x: Cannot check single-row table for 100x price errors")
            if not "Repaired?" in df.columns:
                df["Repaired?"] = False
            return df

        df2 = df.copy()

        if df2.index.tz is None:
            df2.index = df2.index.tz_localize(tz_exchange)
        elif df2.index.tz != tz_exchange:
            df2.index = df2.index.tz_convert(tz_exchange)

        # Only import scipy if users actually want function. To avoid
        # adding it to dependencies.
        from scipy import ndimage as _ndimage

        data_cols = ["High", "Open", "Low", "Close", "Adj Close"]  # Order important, separate High from Low
        data_cols = [c for c in data_cols if c in df2.columns]
        f_zeroes = (df2[data_cols]==0).any(axis=1).to_numpy()
        if f_zeroes.any():
            df2_zeroes = df2[f_zeroes]
            df2 = df2[~f_zeroes]
        else:
            df2_zeroes = None
        if df2.shape[0] <= 1:
            logger.warning("price-repair-100x: Insufficient good data for detecting 100x price errors")
            if not "Repaired?" in df.columns:
                df["Repaired?"] = False
            return df
        df2_data = df2[data_cols].to_numpy()
        median = _ndimage.median_filter(df2_data, size=(3, 3), mode="wrap")
        ratio = df2_data / median
        ratio_rounded = (ratio / 20).round() * 20  # round ratio to nearest 20
        f = ratio_rounded == 100
        if not f.any():
            logger.info("price-repair-100x: No sporadic 100x errors")
            if not "Repaired?" in df.columns:
                df["Repaired?"] = False
            return df

        # Mark values to send for repair
        tag = -1.0
        for i in range(len(data_cols)):
            fi = f[:,i]
            c = data_cols[i]
            df2.loc[fi, c] = tag

        n_before = (df2_data==tag).sum()
        df2 = self._reconstruct_intervals_batch(df2, interval, prepost, tag, silent)
        df2_tagged = df2[data_cols].to_numpy()==tag
        n_after = (df2[data_cols].to_numpy()==tag).sum()

        if n_after > 0:
            # This second pass will *crudely* "fix" any remaining errors in High/Low
            # simply by ensuring they don't contradict e.g. Low = 100x High.
            f = df2_tagged
            for i in range(f.shape[0]):
                fi = f[i,:]
                if not fi.any():
                    continue
                idx = df2.index[i]

                c = "Open"
                j = data_cols.index(c)
                if fi[j]:
                    df2.loc[idx, c] = df.loc[idx, c] * 0.01
                #
                c = "Close"
                j = data_cols.index(c)
                if fi[j]:
                    df2.loc[idx, c] = df.loc[idx, c] * 0.01
                #
                c = "Adj Close"
                j = data_cols.index(c)
                if fi[j]:
                    df2.loc[idx, c] = df.loc[idx, c] * 0.01
                #
                c = "High"
                j = data_cols.index(c)
                if fi[j]:
                    df2.loc[idx, c] = df2.loc[idx, ["Open", "Close"]].max()
                #
                c = "Low"
                j = data_cols.index(c)
                if fi[j]:
                    df2.loc[idx, c] = df2.loc[idx, ["Open", "Close"]].min()

            df2_tagged = df2[data_cols].to_numpy()==tag
            n_after_crude = df2_tagged.sum()
        else:
            n_after_crude = n_after

        n_fixed = n_before - n_after_crude
        n_fixed_crudely = n_after - n_after_crude
        if not silent and n_fixed > 0:
            report_msg = f"{self.ticker}: fixed {n_fixed}/{n_before} currency unit mixups "
            if n_fixed_crudely > 0:
                report_msg += f"({n_fixed_crudely} crudely) "
            report_msg += f"in {interval} price data"
            logger.info('price-repair-100x: ' + report_msg)

        # Restore original values where repair failed
        f = df2_tagged
        for j in range(len(data_cols)):
            fj = f[:,j]
            if fj.any():
                c = data_cols[j]
                df2.loc[fj, c] = df.loc[fj, c]
        if df2_zeroes is not None:
            if not "Repaired?" in df2_zeroes.columns:
                df2_zeroes["Repaired?"] = False
            df2 = _pd.concat([df2, df2_zeroes]).sort_index()
            df2.index = _pd.to_datetime()

        return df2

<<<<<<< HEAD
    def _fix_unit_switch(self, df, interval, tz_exchange):
        # Sometimes Yahoo returns few prices in cents/pence instead of $/£
        # I.e. 100x bigger
        # 2 ways this manifests:
        # - random 100x errors spread throughout table
        # - a sudden switch between $<->cents at some date
        # This function fixes the second.
        # Eventually Yahoo fixes but could take them 2 weeks.

        # To detect, use 'bad split adjustment' algorithm. But only correct
        # if no stock splits in data

        f_splits = df['Stock Splits'].to_numpy() != 0.0
        if f_splits.any():
            logger.debug('price-repair-100x: Cannot check for chunked 100x errors because splits present')
            return df

        return self._fix_prices_sudden_change(df, interval, tz_exchange, 100.0)

=======
    @utils.log_indent_decorator
>>>>>>> 801f5879
    def _fix_zeroes(self, df, interval, tz_exchange, prepost, silent=False):
        # Sometimes Yahoo returns prices=0 or NaN when trades occurred.
        # But most times when prices=0 or NaN returned is because no trades.
        # Impossible to distinguish, so only attempt repair if few or rare.

        logger = utils.get_yf_logger()

        if df.shape[0] == 0:
            if not "Repaired?" in df.columns:
                df["Repaired?"] = False
            return df

        intraday = interval[-1] in ("m", 'h')

        df = df.sort_index()  # important!
        df2 = df.copy()

        if df2.index.tz is None:
            df2.index = df2.index.tz_localize(tz_exchange)
        elif df2.index.tz != tz_exchange:
            df2.index = df2.index.tz_convert(tz_exchange)

        price_cols = [c for c in ["Open", "High", "Low", "Close", "Adj Close"] if c in df2.columns]
        f_prices_bad = (df2[price_cols] == 0.0) | df2[price_cols].isna()
        df2_reserve = None
        if intraday:
            # Ignore days with >50% intervals containing NaNs
            grp = pd.Series(f_prices_bad.any(axis=1), name="nan").groupby(f_prices_bad.index.date)
            nan_pct = grp.sum() / grp.count()
            dts = nan_pct.index[nan_pct>0.5]
            f_zero_or_nan_ignore = _np.isin(f_prices_bad.index.date, dts)
            df2_reserve = df2[f_zero_or_nan_ignore]
            df2 = df2[~f_zero_or_nan_ignore]
            f_prices_bad = (df2[price_cols] == 0.0) | df2[price_cols].isna()

        f_high_low_good = (~df2["High"].isna().to_numpy()) & (~df2["Low"].isna().to_numpy())
        f_change = df2["High"].to_numpy() != df2["Low"].to_numpy()
        f_vol_bad = (df2["Volume"]==0).to_numpy() & f_high_low_good & f_change

        # If stock split occurred, then trading must have happened.
        # I should probably rename the function, because prices aren't zero ...
        if 'Stock Splits' in df2.columns:
            f_split = (df2['Stock Splits'] != 0.0).to_numpy()
            if f_split.any():
                f_change_expected_but_missing = f_split & ~f_change
                if f_change_expected_but_missing.any():
                    f_prices_bad[f_change_expected_but_missing] = True

        # Check whether worth attempting repair
        f_prices_bad = f_prices_bad.to_numpy()
        f_bad_rows = f_prices_bad.any(axis=1) | f_vol_bad
        if not f_bad_rows.any():
            logger.info("price-repair-missing: No price=0 errors to repair")
            if not "Repaired?" in df.columns:
                df["Repaired?"] = False
            return df
        if f_prices_bad.sum() == len(price_cols)*len(df2):
            # Need some good data to calibrate
            logger.warning("price-repair-missing: No good data for calibration so cannot fix price=0 bad data")
            if not "Repaired?" in df.columns:
                df["Repaired?"] = False
            return df

        data_cols = price_cols + ["Volume"]

        # Mark values to send for repair
        tag = -1.0
        for i in range(len(price_cols)):
            c = price_cols[i]
            df2.loc[f_prices_bad[:,i], c] = tag
        df2.loc[f_vol_bad, "Volume"] = tag
        # If volume=0 or NaN for bad prices, then tag volume for repair
        f_vol_zero_or_nan = (df2["Volume"].to_numpy()==0) | (df2["Volume"].isna().to_numpy())
        df2.loc[f_prices_bad.any(axis=1) & f_vol_zero_or_nan, "Volume"] = tag
        # If volume=0 or NaN but price moved in interval, then tag volume for repair
        df2.loc[f_change & f_vol_zero_or_nan, "Volume"] = tag

        df2_tagged = df2[data_cols].to_numpy()==tag
        n_before = df2_tagged.sum()
        dts_tagged = df2.index[df2_tagged.any(axis=1)]
        df2 = self._reconstruct_intervals_batch(df2, interval, prepost, tag, silent)
        df2_tagged = df2[data_cols].to_numpy()==tag
        n_after = df2_tagged.sum()
        dts_not_repaired = df2.index[df2_tagged.any(axis=1)]
        n_fixed = n_before - n_after
        if not silent and n_fixed > 0:
            msg = f"{self.ticker}: fixed {n_fixed}/{n_before} value=0 errors in {interval} price data"
            if n_fixed < 4:
                dts_repaired = sorted(list(set(dts_tagged).difference(dts_not_repaired)))
                msg += f": {dts_repaired}"
            logger.info('price-repair-missing: ' + msg)

        if df2_reserve is not None:
            if not "Repaired?" in df2_reserve.columns:
                df2_reserve["Repaired?"] = False
            df2 = _pd.concat([df2, df2_reserve]).sort_index()

        # Restore original values where repair failed (i.e. remove tag values)
        f = df2[data_cols].to_numpy()==tag
        for j in range(len(data_cols)):
            fj = f[:,j]
            if fj.any():
                c = data_cols[j]
                df2.loc[fj, c] = df.loc[fj, c]

        return df2

    def _fix_missing_div_adjust(self, df, interval, tz_exchange):
        # Sometimes, if a dividend occurred today, then Yahoo has not adjusted historic data.
        # Easy to detect and correct BUT ONLY IF the data 'df' includes today's dividend.
        # E.g. if fetching historic prices before todays dividend, then cannot fix.

        if df is None or df.empty:
            return df
        interday = interval in ['1d', '1wk', '1mo', '3mo']
        if not interday:
            return df

        df = df.sort_index()

        f_div = (df["Dividends"] != 0.0).to_numpy()
        if not f_div.any():
            return df

        df2 = df.copy()
        if df2.index.tz is None:
            df2.index = df2.index.tz_localize(tz_exchange)
        elif df2.index.tz != tz_exchange:
            df2.index = df2.index.tz_convert(tz_exchange)

        div_indices = _np.where(f_div)[0]
        last_div_idx = div_indices[-1]
        if last_div_idx == 0:
            # Not enough data to recalculate the div-adjustment, 
            # because need close day before
            return df

        # To determine if Yahoo messed up, analyse price data between today's dividend and
        # the previous dividend
        if len(div_indices) == 1:
            # No other divs in data
            start_idx = 0
        else:
            start_idx = div_indices[-2]
        start_dt = df2.index[start_idx]
        f_no_adj = (df2['Close']==df2['Adj Close']).to_numpy()[start_idx:last_div_idx]
        threshold_pct = 0.5
        Yahoo_failed = (_np.sum(f_no_adj) / len(f_no_adj)) > threshold_pct

        # Fix Yahoo
        if Yahoo_failed:
            last_div_dt = df2.index[last_div_idx]
            last_div_row = df2.loc[last_div_dt]
            close_day_before = df2['Close'].iloc[last_div_idx-1]
            adj = 1.0 - df2['Dividends'].iloc[last_div_idx] / close_day_before

            df2.loc[start_dt:last_div_dt, 'Adj Close'] = adj * df2.loc[start_dt:last_div_dt, 'Close']
            df2.loc[:start_dt-_datetime.timedelta(seconds=1), 'Adj Close'] *= adj

        return df2

    def _fix_bad_stock_split(self, df, interval, tz_exchange):
        # Repair idea is to look for BIG daily price changes that closely match the
        # most recent stock split ratio. This indicates Yahoo failed to apply a new
        # stock split to old price data.
        #
        # There is a slight complication, because Yahoo does another stupid thing.
        # Sometimes the old data is adjusted twice. So cannot simply assume 
        # which direction to reverse adjustment - have to analyse prices and detect. 
        # Not difficult.

        interday = interval in ['1d', '1wk', '1mo', '3mo']
        if not interday:
            return df

        # Find the most recent stock split
        df = df.sort_index(ascending=False)
        split_f = df['Stock Splits'].to_numpy() != 0
        if not split_f.any():
            return df
        most_recent_split_day = df.index[split_f].max()
        split = df.loc[most_recent_split_day, 'Stock Splits']
        if most_recent_split_day == df.index[0]:
            logger.info("price-repair-split: Need 1+ day of price data after split to determine true price. Won't repair")
            return df

        logger.debug(f'price-repair-split: Most recent split = {split:.4f} @ {most_recent_split_day.date()}')

        return self._fix_prices_sudden_change(df, interval, tz_exchange, split, correct_volume=True)

    def _fix_prices_sudden_change(self, df, interval, tz_exchange, change, correct_volume=False):
        df = df.sort_index(ascending=False)
        split = change
        split_rcp = 1.0/split
        interday = interval in ['1d', '1wk', '1mo', '3mo']

        OHLC = ['Open', 'Low', 'High', 'Close']
        OHLCA = OHLC + ['Adj Close']

        # Do not attempt repair of the split is small, 
        # could be mistaken for normal price variance
        if split > 0.8 and split < 1.25:
            logger.info("price-repair-split: Split ratio too close to 1. Won't repair")
            return df

        df2 = df.copy()
        if df2.index.tz is None:
            df2.index = df2.index.tz_localize(tz_exchange)
        elif df2.index.tz != tz_exchange:
            df2.index = df2.index.tz_convert(tz_exchange)
        n = df2.shape[0]

        if logger.level == logging.DEBUG:
            df_debug = df2.copy()
            df_debug = df_debug.drop(['Adj Close', 'Low', 'High', 'Volume', 'Dividends', 'Repaired?'], axis=1, errors='ignore')

        # Calculate daily price % change. To reduce effect of price volatility, 
        # calculate change for each OHLC column and select value nearest 1.0.
        _1d_change_x = _np.full((n, 4), 1.0)
        price_data = df2[OHLC].replace(0.0, 1.0).to_numpy()
        _1d_change_x[1:] = price_data[1:,] / price_data[:-1,]
        diff = _np.abs(_1d_change_x - 1.0)
        j_indices = _np.argmin(diff, axis=1)
        _1d_change_minx = _1d_change_x[_np.arange(n), j_indices]
        f_na = _np.isnan(_1d_change_minx)
        if f_na.any():
            # Possible if data was too old for reconstruction.
            _1d_change_minx[f_na] = 1.0
        if logger.level == logging.DEBUG:
            df_debug['1D change X'] = _1d_change_minx

        # If all 1D changes are closer to 1.0 than split, exit
        split_max = max(split, split_rcp)
        if _np.max(_1d_change_minx) < (split_max-1)*0.5+1 and _np.min(_1d_change_minx) > 1.0/((split_max-1)*0.5 +1):
            logger.info(f"price-repair-split: No bad splits detected")
            return df

        # Calculate the true price variance, i.e. remove effect of bad split-adjustments.
        # Key = ignore 1D changes outside of interquartile range
        q1, q3 = _np.percentile(_1d_change_minx, [25, 75])
        iqr = q3 - q1
        lower_bound = q1 - 1.5 * iqr
        upper_bound = q3 + 1.5 * iqr
        f = (_1d_change_minx >= lower_bound) & (_1d_change_minx <= upper_bound)
        avg = _np.mean(_1d_change_minx[f])
        sd = _np.std(_1d_change_minx[f])
        # Now can calculate SD as % of mean
        sd_pct = sd / avg
        logger.debug(f"price-repair-split: Estimation of true 1D change stats: mean = {avg:.2f}, StdDev = {sd:.4f} ({sd_pct*100.0:.1f}% of mean)")

        # Only proceed if split adjustment far exceeds normal 1D changes
        largest_change_pct = 5*sd_pct
        if interday and interval != '1d':
            largest_change_pct *= 5
        if (max(split, split_rcp) < 1.0+largest_change_pct):
            logger.info("price-repair-split: Split ratio too close to normal price volatility. Won't repair")
            # if logger.level == logging.DEBUG:
            #     logger.debug(f"price-repair-split: my workings:")
            #     logger.debug('\n' + str(df_debug))
            return df

        # Now can detect bad split adjustments
        # Set threshold to halfway between split ratio and largest expected normal price change
        r = _1d_change_minx / split_rcp
        split_max = max(split, split_rcp)
        logger.debug(f"price-repair-split: split_max={split_max:.3f} largest_change_pct={largest_change_pct:.4f}")
        threshold = (split_max + 1.0+largest_change_pct) * 0.5
        logger.debug(f"price-repair-split: threshold={threshold:.3f}")

        if 'Repaired?' not in df2.columns:
            df2['Repaired?'] = False

        if interday and interval != '1d':
            # Yahoo creates multi-day intervals using potentiall corrupt data, e.g.
            # the Close could be 100x Open. This means have to correct each OHLC column
            # individually
            correct_columns_individually = True
        else:
            correct_columns_individually = False

        if correct_columns_individually:
            _1d_change_x = _np.full((n, 4), 1.0)
            price_data = df2[OHLC].replace(0.0, 1.0).to_numpy()
            _1d_change_x[1:] = price_data[1:,] / price_data[:-1,]
        else:
            _1d_change_x = _1d_change_minx

        r = _1d_change_x / split_rcp
        f1 = _1d_change_x < 1.0/threshold
        f2 = _1d_change_x > threshold
        f = f1 | f2
        if logger.level == logging.DEBUG:
            if not correct_columns_individually:
                df_debug['r'] = r
                df_debug['f1'] = f1
                df_debug['f2'] = f2
            else:
                for j in range(len(OHLC)):
                    c = OHLC[j]
                    df_debug[c+'_r'] = r[:,j]
                    df_debug[c+'_f1'] = f1[:,j]
                    df_debug[c+'_f2'] = f2[:,j]

        if not f.any():
            logger.info('price-repair-split: No bad split adjustments detected')
            return df

        def map_signals_to_ranges(f, f1):
            true_indices = _np.where(f)[0]
            ranges = []
            for i in range(len(true_indices) - 1):
                if i % 2 == 0:
                    if split > 1.0:
                        adj = 'split' if f1[true_indices[i]] else '1.0/split'
                    else:
                        adj = '1.0/split' if f1[true_indices[i]] else 'split'
                    ranges.append((true_indices[i], true_indices[i+1], adj))
            if len(true_indices) % 2 != 0:
                if split > 1.0:
                    adj = 'split' if f1[true_indices[-1]] else '1.0/split'
                else:
                    adj = '1.0/split' if f1[true_indices[-1]] else 'split'
                ranges.append((true_indices[-1], len(f), adj))
            return ranges

        if correct_columns_individually:
            f_corrected = _np.full(n, False)
            if correct_volume:
                # If Open or Close is repaired but not both, 
                # then this means the interval has a mix of correct
                # and errors. A problem for correcting Volume, 
                # so use a heuristic:
                # - if both Open & Close were Nx bad => Volume is Nx bad
                # - if only one of Open & Close are Nx bad => Volume is 0.5*Nx bad
                f_open_fixed = _np.full(n, False)
                f_close_fixed = _np.full(n, False)
            for j in range(len(OHLC)):
                c = OHLC[j]
                ranges = map_signals_to_ranges(f[:,j], f1[:,j])

                for r in ranges:
                    if r[2] == 'split':
                        m = split ; m_rcp = split_rcp
                    else:
                        m = split_rcp ; m_rcp = split
                    if interday:
                        logger.debug(f"price-repair-split: col={c} range=[{df2.index[r[0]].date()}:{df2.index[r[1]-1].date()}] m={m:.4f}")
                    else:
                        logger.debug(f"price-repair-split: col={c} range=[{df2.index[r[0]]}:{df2.index[r[1]-1]}] m={m:.4f}")
                    df2.iloc[r[0]:r[1], df2.columns.get_loc(c)] *= m
                    if c == 'Close':
                        df2.iloc[r[0]:r[1], df2.columns.get_loc('Adj Close')] *= m
                    if correct_volume:
                        if c == 'Open':
                            f_open_fixed[r[0]:r[1]] = True
                        elif c == 'Close':
                            f_close_fixed[r[0]:r[1]] = True
                    f_corrected[r[0]:r[1]] = True

            if correct_volume:
                f_open_and_closed_fixed = f_open_fixed & f_close_fixed
                f_open_xor_closed_fixed = _np.logical_xor(f_open_fixed, f_close_fixed)
                if f_open_and_closed_fixed.any():
                    df2.loc[f_open_and_closed_fixed, "Volume"] *= m_rcp
                if f_open_xor_closed_fixed.any():
                    df2.loc[f_open_xor_closed_fixed, "Volume"] *= 0.5*m_rcp

            df2.loc[f_corrected, 'Repaired?'] = True

        else:
            ranges = map_signals_to_ranges(f, f1)
            for r in ranges:
                if r[2] == 'split':
                    m = split ; m_rcp = split_rcp
                else:
                    m = split_rcp ; m_rcp = split
                logger.debug(f"price-repair-split: range={r} m={m}")
                for c in ['Open', 'High', 'Low', 'Close', 'Adj Close']:
                    df2.iloc[r[0]:r[1], df2.columns.get_loc(c)] *= m
                if correct_volume:
                    df2.iloc[r[0]:r[1], df2.columns.get_loc("Volume")] *= m_rcp
                df2.iloc[r[0]:r[1], df2.columns.get_loc('Repaired?')] = True
                if r[0] == r[1]-1:
                    if interday:
                        msg = f"price-repair-split: Corrected bad split adjustment on interval {df2.index[r[0]].date()}"
                    else:
                        msg = f"price-repair-split: Corrected bad split adjustment on interval {df2.index[r[0]]}"
                else:
                    # Note: df2 sorted with index descending
                    start = df2.index[r[1]-1]
                    end = df2.index[r[0]]
                    if interday:
                        msg = f"price-repair-split: Corrected bad split adjustment across intervals {start.date()} -> {end.date()} (inclusive)"
                    else:
                        msg = f"price-repair-split: Corrected bad split adjustment across intervals {start} -> {end} (inclusive)"
                logger.info(msg)

        if correct_volume:
            df2['Volume'] = df2['Volume'].round(0).astype('int')

        if logger.level == logging.DEBUG:
            logger.debug(f"price-repair-split: my workings:")
            logger.debug('\n' + str(df_debug))

        return df2


    def _get_ticker_tz(self, proxy, timeout):
        if self._tz is not None:
            return self._tz
        cache = utils.get_tz_cache()
        tz = cache.lookup(self.ticker)

        if tz and not utils.is_valid_timezone(tz):
            # Clear from cache and force re-fetch
            cache.store(self.ticker, None)
            tz = None

        if tz is None:
            tz = self._fetch_ticker_tz(proxy, timeout)

            if utils.is_valid_timezone(tz):
                # info fetch is relatively slow so cache timezone
                cache.store(self.ticker, tz)
            else:
                tz = None

        self._tz = tz
        return tz

    @utils.log_indent_decorator
    def _fetch_ticker_tz(self, proxy, timeout):
        # Query Yahoo for fast price data just to get returned timezone

        logger = utils.get_yf_logger()

        params = {"range": "1d", "interval": "1d"}

        # Getting data from json
        url = "{}/v8/finance/chart/{}".format(self._base_url, self.ticker)

        try:
            data = self._data.cache_get(url=url, params=params, proxy=proxy, timeout=timeout)
            data = data.json()
        except Exception as e:
            logger.error("Failed to get ticker '{}' reason: {}".format(self.ticker, e))
            return None
        else:
            error = data.get('chart', {}).get('error', None)
            if error:
                # explicit error from yahoo API
                logger.debug("Got error from yahoo api for ticker {}, Error: {}".format(self.ticker, error))
            else:
                try:
                    return data["chart"]["result"][0]["meta"]["exchangeTimezoneName"]
                except Exception as err:
                    logger.error("Could not get exchangeTimezoneName for ticker '{}' reason: {}".format(self.ticker, err))
                    logger.debug("Got response: ")
                    logger.debug("-------------")
                    logger.debug(" {}".format(data))
                    logger.debug("-------------")
        return None

    def get_recommendations(self, proxy=None, as_dict=False):
        self._quote.proxy = proxy
        data = self._quote.recommendations
        if as_dict:
            return data.to_dict()
        return data

    def get_calendar(self, proxy=None, as_dict=False):
        self._quote.proxy = proxy
        data = self._quote.calendar
        if as_dict:
            return data.to_dict()
        return data

    def get_major_holders(self, proxy=None, as_dict=False):
        self._holders.proxy = proxy
        data = self._holders.major
        if as_dict:
            return data.to_dict()
        return data

    def get_institutional_holders(self, proxy=None, as_dict=False):
        self._holders.proxy = proxy
        data = self._holders.institutional
        if data is not None:
            if as_dict:
                return data.to_dict()
            return data

    def get_mutualfund_holders(self, proxy=None, as_dict=False):
        self._holders.proxy = proxy
        data = self._holders.mutualfund
        if data is not None:
            if as_dict:
                return data.to_dict()
            return data

    def get_info(self, proxy=None) -> dict:
        self._quote.proxy = proxy
        data = self._quote.info
        return data

    @property
    def fast_info(self):
        if self._fast_info is None:
            self._fast_info = FastInfo(self)
        return self._fast_info

    @property
    def basic_info(self):
        warnings.warn("'Ticker.basic_info' is renamed to 'Ticker.fast_info', hopefully purpose is clearer", DeprecationWarning)
        return self.fast_info

    def get_sustainability(self, proxy=None, as_dict=False):
        self._quote.proxy = proxy
        data = self._quote.sustainability
        if as_dict:
            return data.to_dict()
        return data

    def get_recommendations_summary(self, proxy=None, as_dict=False):
        self._quote.proxy = proxy
        data = self._quote.recommendations
        if as_dict:
            return data.to_dict()
        return data

    def get_analyst_price_target(self, proxy=None, as_dict=False):
        self._analysis.proxy = proxy
        data = self._analysis.analyst_price_target
        if as_dict:
            return data.to_dict()
        return data

    def get_rev_forecast(self, proxy=None, as_dict=False):
        self._analysis.proxy = proxy
        data = self._analysis.rev_est
        if as_dict:
            return data.to_dict()
        return data

    def get_earnings_forecast(self, proxy=None, as_dict=False):
        self._analysis.proxy = proxy
        data = self._analysis.eps_est
        if as_dict:
            return data.to_dict()
        return data

    def get_trend_details(self, proxy=None, as_dict=False):
        self._analysis.proxy = proxy
        data = self._analysis.analyst_trend_details
        if as_dict:
            return data.to_dict()
        return data

    def get_earnings_trend(self, proxy=None, as_dict=False):
        self._analysis.proxy = proxy
        data = self._analysis.earnings_trend
        if as_dict:
            return data.to_dict()
        return data

    def get_earnings(self, proxy=None, as_dict=False, freq="yearly"):
        """
        :Parameters:
            as_dict: bool
                Return table as Python dict
                Default is False
            freq: str
                "yearly" or "quarterly"
                Default is "yearly"
            proxy: str
                Optional. Proxy server URL scheme
                Default is None
        """
        self._fundamentals.proxy = proxy
        data = self._fundamentals.earnings[freq]
        if as_dict:
            dict_data = data.to_dict()
            dict_data['financialCurrency'] = 'USD' if 'financialCurrency' not in self._earnings else self._earnings[
                'financialCurrency']
            return dict_data
        return data

    def get_income_stmt(self, proxy=None, as_dict=False, pretty=False, freq="yearly", legacy=False):
        """
        :Parameters:
            as_dict: bool
                Return table as Python dict
                Default is False
            pretty: bool
                Format row names nicely for readability
                Default is False
            freq: str
                "yearly" or "quarterly"
                Default is "yearly"
            legacy: bool
                Return old financials tables. Useful for when new tables not available
                Default is False
            proxy: str
                Optional. Proxy server URL scheme
                Default is None
        """
        self._fundamentals.proxy = proxy

        if legacy:
            data = self._fundamentals.financials.get_income_scrape(freq=freq, proxy=proxy)
        else:
            data = self._fundamentals.financials.get_income_time_series(freq=freq, proxy=proxy)
            
        if pretty:
            data = data.copy()
            data.index = utils.camel2title(data.index, sep=' ', acronyms=["EBIT", "EBITDA", "EPS", "NI"])
        if as_dict:
            return data.to_dict()
        return data

    def get_incomestmt(self, proxy=None, as_dict=False, pretty=False, freq="yearly", legacy=False):
        return self.get_income_stmt(proxy, as_dict, pretty, freq, legacy)

    def get_financials(self, proxy=None, as_dict=False, pretty=False, freq="yearly", legacy=False):
        return self.get_income_stmt(proxy, as_dict, pretty, freq, legacy)

    def get_balance_sheet(self, proxy=None, as_dict=False, pretty=False, freq="yearly", legacy=False):
        """
        :Parameters:
            as_dict: bool
                Return table as Python dict
                Default is False
            pretty: bool
                Format row names nicely for readability
                Default is False
            freq: str
                "yearly" or "quarterly"
                Default is "yearly"
            legacy: bool
                Return old financials tables. Useful for when new tables not available
                Default is False
            proxy: str
                Optional. Proxy server URL scheme
                Default is None
        """
        self._fundamentals.proxy = proxy

        if legacy:
            data = self._fundamentals.financials.get_balance_sheet_scrape(freq=freq, proxy=proxy)
        else:
            data = self._fundamentals.financials.get_balance_sheet_time_series(freq=freq, proxy=proxy)

        if pretty:
            data = data.copy()
            data.index = utils.camel2title(data.index, sep=' ', acronyms=["PPE"])
        if as_dict:
            return data.to_dict()
        return data

    def get_balancesheet(self, proxy=None, as_dict=False, pretty=False, freq="yearly", legacy=False):
        return self.get_balance_sheet(proxy, as_dict, pretty, freq, legacy)

    def get_cash_flow(self, proxy=None, as_dict=False, pretty=False, freq="yearly", legacy=False):
        """
        :Parameters:
            as_dict: bool
                Return table as Python dict
                Default is False
            pretty: bool
                Format row names nicely for readability
                Default is False
            freq: str
                "yearly" or "quarterly"
                Default is "yearly"
            legacy: bool
                Return old financials tables. Useful for when new tables not available
                Default is False
            proxy: str
                Optional. Proxy server URL scheme
                Default is None
        """
        self._fundamentals.proxy = proxy

        if legacy:
            data = self._fundamentals.financials.get_cash_flow_scrape(freq=freq, proxy=proxy)
        else:
            data = self._fundamentals.financials.get_cash_flow_time_series(freq=freq, proxy=proxy)

        if pretty:
            data = data.copy()
            data.index = utils.camel2title(data.index, sep=' ', acronyms=["PPE"])
        if as_dict:
            return data.to_dict()
        return data

    def get_cashflow(self, proxy=None, as_dict=False, pretty=False, freq="yearly", legacy=False):
        return self.get_cash_flow(proxy, as_dict, pretty, freq, legacy)

    def get_dividends(self, proxy=None):
        if self._history is None:
            self.history(period="max", proxy=proxy)
        if self._history is not None and "Dividends" in self._history:
            dividends = self._history["Dividends"]
            return dividends[dividends != 0]
        return []

    def get_capital_gains(self, proxy=None):
        if self._history is None:
            self.history(period="max", proxy=proxy)
        if self._history is not None and "Capital Gains" in self._history:
            capital_gains = self._history["Capital Gains"]
            return capital_gains[capital_gains != 0]
        return []

    def get_splits(self, proxy=None):
        if self._history is None:
            self.history(period="max", proxy=proxy)
        if self._history is not None and "Stock Splits" in self._history:
            splits = self._history["Stock Splits"]
            return splits[splits != 0]
        return []

    def get_actions(self, proxy=None):
        if self._history is None:
            self.history(period="max", proxy=proxy)
        if self._history is not None and "Dividends" in self._history and "Stock Splits" in self._history:
            action_columns = ["Dividends", "Stock Splits"]
            if "Capital Gains" in self._history:
                action_columns.append("Capital Gains")
            actions = self._history[action_columns]
            return actions[actions != 0].dropna(how='all').fillna(0)
        return []

    def get_shares(self, proxy=None, as_dict=False):
        self._fundamentals.proxy = proxy
        data = self._fundamentals.shares
        if as_dict:
            return data.to_dict()
        return data

    @utils.log_indent_decorator
    def get_shares_full(self, start=None, end=None, proxy=None):
        logger = utils.get_yf_logger()

        # Process dates
        tz = self._get_ticker_tz(proxy=None, timeout=10)
        dt_now = _pd.Timestamp.utcnow().tz_convert(tz)
        if start is not None:
            start_ts = utils._parse_user_dt(start, tz)
            start = _pd.Timestamp.fromtimestamp(start_ts).tz_localize("UTC").tz_convert(tz)
            start_d = start.date()
        if end is not None:
            end_ts = utils._parse_user_dt(end, tz)
            end = _pd.Timestamp.fromtimestamp(end_ts).tz_localize("UTC").tz_convert(tz)
            end_d = end.date()
        if end is None:
            end = dt_now
        if start is None:
            start = end - _pd.Timedelta(days=548)  # 18 months
        if start >= end:
            logger.error("Start date must be before end")
            return None
        start = start.floor("D")
        end = end.ceil("D")
        
        # Fetch
        ts_url_base = "https://query2.finance.yahoo.com/ws/fundamentals-timeseries/v1/finance/timeseries/{0}?symbol={0}".format(self.ticker)
        shares_url = ts_url_base + "&period1={}&period2={}".format(int(start.timestamp()), int(end.timestamp()))
        try:
            json_str = self._data.cache_get(shares_url).text
            json_data = _json.loads(json_str)
        except:
            logger.error("%s: Yahoo web request for share count failed", self.ticker)
            return None
        try:
            fail = json_data["finance"]["error"]["code"] == "Bad Request"
        except:
            fail = False
        if fail:
            logger.error(f"%s: Yahoo web request for share count failed", self.ticker)
            return None

        shares_data = json_data["timeseries"]["result"]
        if not "shares_out" in shares_data[0]:
            return None
        try:
            df = _pd.Series(shares_data[0]["shares_out"], index=_pd.to_datetime(shares_data[0]["timestamp"], unit="s"))
        except Exception as e:
            logger.error(f"%s: Failed to parse shares count data: %s", self.ticker, e)
            return None

        df.index = df.index.tz_localize(tz)
        df = df.sort_index()
        return df

    def get_isin(self, proxy=None) -> Optional[str]:
        # *** experimental ***
        if self._isin is not None:
            return self._isin

        ticker = self.ticker.upper()

        if "-" in ticker or "^" in ticker:
            self._isin = '-'
            return self._isin

        q = ticker

        self._quote.proxy = proxy
        if self._quote.info is None:
            # Don't print error message cause self._quote.info will print one
            return None
        if "shortName" in self._quote.info:
            q = self._quote.info['shortName']

        url = 'https://markets.businessinsider.com/ajax/' \
              'SearchController_Suggest?max_results=25&query=%s' \
              % urlencode(q)
        data = self._data.cache_get(url=url, proxy=proxy).text

        search_str = '"{}|'.format(ticker)
        if search_str not in data:
            if q.lower() in data.lower():
                search_str = '"|'
                if search_str not in data:
                    self._isin = '-'
                    return self._isin
            else:
                self._isin = '-'
                return self._isin

        self._isin = data.split(search_str)[1].split('"')[0].split('|')[0]
        return self._isin

    def get_news(self, proxy=None):
        if self._news:
            return self._news

        # Getting data from json
        url = "{}/v1/finance/search?q={}".format(self._base_url, self.ticker)
        data = self._data.cache_get(url=url, proxy=proxy)
        if "Will be right back" in data.text:
            raise RuntimeError("*** YAHOO! FINANCE IS CURRENTLY DOWN! ***\n"
                               "Our engineers are working quickly to resolve "
                               "the issue. Thank you for your patience.")
        data = data.json()

        # parse news
        self._news = data.get("news", [])
        return self._news

    @utils.log_indent_decorator
    def get_earnings_dates(self, limit=12, proxy=None) -> Optional[pd.DataFrame]:
        """
        Get earning dates (future and historic)
        :param limit: max amount of upcoming and recent earnings dates to return.
                      Default value 12 should return next 4 quarters and last 8 quarters.
                      Increase if more history is needed.

        :param proxy: requests proxy to use.
        :return: pandas dataframe
        """
        if self._earnings_dates and limit in self._earnings_dates:
            return self._earnings_dates[limit]

        logger = utils.get_yf_logger()

        page_size = min(limit, 100)  # YF caps at 100, don't go higher
        page_offset = 0
        dates = None
        while True:
            url = "{}/calendar/earnings?symbol={}&offset={}&size={}".format(
                _ROOT_URL_, self.ticker, page_offset, page_size)

            data = self._data.cache_get(url=url, proxy=proxy).text

            if "Will be right back" in data:
                raise RuntimeError("*** YAHOO! FINANCE IS CURRENTLY DOWN! ***\n"
                                   "Our engineers are working quickly to resolve "
                                   "the issue. Thank you for your patience.")

            try:
                data = _pd.read_html(data)[0]
            except ValueError:
                if page_offset == 0:
                    # Should not fail on first page
                    if "Showing Earnings for:" in data:
                        # Actually YF was successful, problem is company doesn't have earnings history
                        dates = utils.empty_earnings_dates_df()
                break
            if dates is None:
                dates = data
            else:
                dates = _pd.concat([dates, data], axis=0)

            page_offset += page_size
            # got less data then we asked for or already fetched all we requested, no need to fetch more pages
            if len(data) < page_size or len(dates) >= limit:
                dates = dates.iloc[:limit]
                break
            else:
                # do not fetch more than needed next time
                page_size = min(limit - len(dates), page_size)

        if dates is None or dates.shape[0] == 0:
            err_msg = "No earnings dates found, symbol may be delisted"
            logger.error('%s: %s', self.ticker, err_msg)
            return None
        dates = dates.reset_index(drop=True)

        # Drop redundant columns
        dates = dates.drop(["Symbol", "Company"], axis=1)

        # Convert types
        for cn in ["EPS Estimate", "Reported EPS", "Surprise(%)"]:
            dates.loc[dates[cn] == '-', cn] = "NaN"
            dates[cn] = dates[cn].astype(float)

        # Convert % to range 0->1:
        dates["Surprise(%)"] *= 0.01

        # Parse earnings date string
        cn = "Earnings Date"
        # - remove AM/PM and timezone from date string
        tzinfo = dates[cn].str.extract('([AP]M[a-zA-Z]*)$')
        dates[cn] = dates[cn].replace(' [AP]M[a-zA-Z]*$', '', regex=True)
        # - split AM/PM from timezone
        tzinfo = tzinfo[0].str.extract('([AP]M)([a-zA-Z]*)', expand=True)
        tzinfo.columns = ["AM/PM", "TZ"]
        # - combine and parse
        dates[cn] = dates[cn] + ' ' + tzinfo["AM/PM"]
        dates[cn] = _pd.to_datetime(dates[cn], format="%b %d, %Y, %I %p")
        # - instead of attempting decoding of ambiguous timezone abbreviation, just use 'info':
        self._quote.proxy = proxy
        tz = self._get_ticker_tz(proxy=proxy, timeout=30)
        dates[cn] = dates[cn].dt.tz_localize(tz)

        dates = dates.set_index("Earnings Date")

        self._earnings_dates[limit] = dates

        return dates

    def get_history_metadata(self) -> dict:
        if self._history_metadata is None:
            # Request intraday data, because then Yahoo returns exchange schedule.
            self.history(period="1wk", interval="1h", prepost=True)

        if self._history_metadata_formatted is False:
            self._history_metadata = utils.format_history_metadata(self._history_metadata)
            self._history_metadata_formatted = True

        return self._history_metadata<|MERGE_RESOLUTION|>--- conflicted
+++ resolved
@@ -981,7 +981,7 @@
 
         return df2
 
-<<<<<<< HEAD
+    @utils.log_indent_decorator
     def _fix_unit_switch(self, df, interval, tz_exchange):
         # Sometimes Yahoo returns few prices in cents/pence instead of $/£
         # I.e. 100x bigger
@@ -1001,9 +1001,7 @@
 
         return self._fix_prices_sudden_change(df, interval, tz_exchange, 100.0)
 
-=======
     @utils.log_indent_decorator
->>>>>>> 801f5879
     def _fix_zeroes(self, df, interval, tz_exchange, prepost, silent=False):
         # Sometimes Yahoo returns prices=0 or NaN when trades occurred.
         # But most times when prices=0 or NaN returned is because no trades.
